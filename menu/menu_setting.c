/*  RetroArch - A frontend for libretro.
 *  Copyright (C) 2010-2014 - Hans-Kristian Arntzen
 *  Copyright (C) 2011-2017 - Daniel De Matteis
 *  Copyright (C) 2014-2017 - Jean-André Santoni
 *  Copyright (C) 2016-2017 - Brad Parker
 *
 *  RetroArch is free software: you can redistribute it and/or modify it under the terms
 *  of the GNU General Public License as published by the Free Software Found-
 *  ation, either version 3 of the License, or (at your option) any later version.
 *
 *  RetroArch is distributed in the hope that it will be useful, but WITHOUT ANY WARRANTY;
 *  without even the implied warranty of MERCHANTABILITY or FITNESS FOR A PARTICULAR
 *  PURPOSE.  See the GNU General Public License for more details.
 *
 *  You should have received a copy of the GNU General Public License along with RetroArch.
 *  If not, see <http://www.gnu.org/licenses/>.
 */

#ifdef _WIN32
#include <direct.h>
#else
#include <unistd.h>
#endif

#include <libretro.h>
#include <lists/file_list.h>
#include <file/file_path.h>
#include <string/stdstring.h>
#include <lists/string_list.h>
#include <streams/file_stream.h>

#include <compat/strl.h>

#include <audio/audio_resampler.h>

#ifdef HAVE_CONFIG_H
#include "../config.h"
#endif

#include "../config.def.h"
#include "../config.def.keybinds.h"

#if defined(__CELLOS_LV2__)
#include <sdk_version.h>

#if (CELL_SDK_VERSION > 0x340000)
#include <sysutil/sysutil_bgmplayback.h>
#endif

#endif

#include "../frontend/frontend_driver.h"

#include "widgets/menu_input_bind_dialog.h"

#include "menu_setting.h"
#include "menu_driver.h"
#include "menu_animation.h"
#include "menu_input.h"

#include "../core.h"
#include "../configuration.h"
#include "../msg_hash.h"
#include "../defaults.h"
#include "../driver.h"
#include "../dirs.h"
#include "../paths.h"
#include "../dynamic.h"
#include "../list_special.h"
#include "../verbosity.h"
#include "../camera/camera_driver.h"
#include "../wifi/wifi_driver.h"
#include "../location/location_driver.h"
#include "../record/record_driver.h"
#include "../audio/audio_driver.h"
#include "../input/input_driver.h"
#include "../tasks/tasks_internal.h"
#include "../config.def.h"
#include "../ui/ui_companion_driver.h"
#include "../performance_counters.h"
#include "../setting_list.h"
#include "../lakka.h"
#include "../retroarch.h"
#include "../gfx/video_display_server.h"

#include "../tasks/tasks_internal.h"

enum settings_list_type
{
   SETTINGS_LIST_NONE = 0,
   SETTINGS_LIST_MAIN_MENU,
   SETTINGS_LIST_DRIVERS,
   SETTINGS_LIST_CORE,
   SETTINGS_LIST_CONFIGURATION,
   SETTINGS_LIST_LOGGING,
   SETTINGS_LIST_SAVING,
   SETTINGS_LIST_REWIND,
   SETTINGS_LIST_VIDEO,
   SETTINGS_LIST_AUDIO,
   SETTINGS_LIST_INPUT,
   SETTINGS_LIST_INPUT_HOTKEY,
   SETTINGS_LIST_RECORDING,
   SETTINGS_LIST_FRAME_THROTTLING,
   SETTINGS_LIST_FONT,
   SETTINGS_LIST_OVERLAY,
   SETTINGS_LIST_MENU,
   SETTINGS_LIST_MENU_FILE_BROWSER,
   SETTINGS_LIST_MULTIMEDIA,
   SETTINGS_LIST_USER_INTERFACE,
   SETTINGS_LIST_PLAYLIST,
   SETTINGS_LIST_CHEEVOS,
   SETTINGS_LIST_CORE_UPDATER,
   SETTINGS_LIST_NETPLAY,
   SETTINGS_LIST_LAKKA_SERVICES,
   SETTINGS_LIST_USER,
   SETTINGS_LIST_USER_ACCOUNTS,
   SETTINGS_LIST_USER_ACCOUNTS_CHEEVOS,
   SETTINGS_LIST_DIRECTORY,
   SETTINGS_LIST_PRIVACY
};

struct bool_entry
{
   bool default_value;
   bool *target;
   uint32_t flags;
   enum msg_hash_enums name_enum_idx;
   enum msg_hash_enums SHORT_enum_idx;
   enum msg_hash_enums off_enum_idx;
   enum msg_hash_enums on_enum_idx;
};

struct string_options_entry
{
   enum msg_hash_enums name_enum_idx;
   enum msg_hash_enums SHORT_enum_idx;
   const char *default_value;
   const char *values;
   char *target;
   size_t len;
};

#ifdef HAVE_CHEEVOS
static void setting_get_string_representation_cheevos_password(void *data,
      char *s, size_t len)
{
   rarch_setting_t *setting = (rarch_setting_t*)data;
   if (!setting)
      return;

   if (!string_is_empty(setting->value.target.string))
      strlcpy(s, "********", len);
   else
      *setting->value.target.string = '\0';
}
#endif

static void setting_get_string_representation_uint_video_monitor_index(void *data,
      char *s, size_t len)
{
   rarch_setting_t *setting = (rarch_setting_t*)data;
   if (!setting)
      return;

   if (*setting->value.target.unsigned_integer)
      snprintf(s, len, "%u",
            *setting->value.target.unsigned_integer);
   else
      strlcpy(s, "0 (Auto)", len);
}

static void setting_get_string_representation_uint_custom_viewport_width(void *data,
      char *s, size_t len)
{
   struct retro_game_geometry  *geom    = NULL;
   struct retro_system_av_info *av_info = NULL;
   rarch_setting_t *setting             = (rarch_setting_t*)data;
   if (!setting)
      return;

   av_info = video_viewport_get_system_av_info();
   geom    = (struct retro_game_geometry*)&av_info->geometry;

   if (*setting->value.target.unsigned_integer%geom->base_width == 0)
      snprintf(s, len, "%u (%ux)",
            *setting->value.target.unsigned_integer,
            *setting->value.target.unsigned_integer / geom->base_width);
   else
      snprintf(s, len, "%u",
            *setting->value.target.unsigned_integer);
}

static void setting_get_string_representation_uint_custom_viewport_height(void *data,
      char *s, size_t len)
{
   struct retro_game_geometry  *geom    = NULL;
   struct retro_system_av_info *av_info = NULL;
   rarch_setting_t *setting             = (rarch_setting_t*)data;
   if (!setting)
      return;

   av_info = video_viewport_get_system_av_info();
   geom    = (struct retro_game_geometry*)&av_info->geometry;

   if (*setting->value.target.unsigned_integer%geom->base_height == 0)
      snprintf(s, len, "%u (%ux)",
            *setting->value.target.unsigned_integer,
            *setting->value.target.unsigned_integer / geom->base_height);
   else
      snprintf(s, len, "%u",
            *setting->value.target.unsigned_integer);
}

#ifdef HAVE_WASAPI
static void setting_get_string_representation_int_audio_wasapi_sh_buffer_length(void *data,
      char *s, size_t len)
{
   rarch_setting_t *setting = (rarch_setting_t*)data;
   if (!setting)
      return;

   if (*setting->value.target.integer > 0)
      snprintf(s, len, "%d",
            *setting->value.target.integer);
   else if (*setting->value.target.integer == 0)
      strlcpy(s, "0 (Off)", len);
   else
      strlcpy(s, "Auto", len);
}
#endif

static int setting_uint_action_left_custom_viewport_width(void *data, bool wraparound)
{
   video_viewport_t vp;
   struct retro_system_av_info *av_info = video_viewport_get_system_av_info();
   video_viewport_t            *custom  = video_viewport_get_custom();
   settings_t                 *settings = config_get_ptr();
   struct retro_game_geometry     *geom = (struct retro_game_geometry*)
      &av_info->geometry;

   if (!settings || !av_info)
      return -1;

   video_driver_get_viewport_info(&vp);

   if (custom->width <= 1)
      custom->width = 1;
   else if (settings->bools.video_scale_integer)
   {
      if (custom->width > geom->base_width)
         custom->width -= geom->base_width;
   }
   else
      custom->width -= 1;

   aspectratio_lut[ASPECT_RATIO_CUSTOM].value =
      (float)custom->width / custom->height;

   return 0;
}

static int setting_uint_action_right_custom_viewport_width(void *data, bool wraparound)
{
   video_viewport_t vp;
   struct retro_system_av_info *av_info = video_viewport_get_system_av_info();
   video_viewport_t            *custom  = video_viewport_get_custom();
   settings_t                 *settings = config_get_ptr();
   struct retro_game_geometry     *geom = (struct retro_game_geometry*)
      &av_info->geometry;

   if (!settings || !av_info)
      return -1;

   video_driver_get_viewport_info(&vp);

   if (settings->bools.video_scale_integer)
      custom->width += geom->base_width;
   else
      custom->width += 1;

   aspectratio_lut[ASPECT_RATIO_CUSTOM].value =
      (float)custom->width / custom->height;

   return 0;
}

static int setting_uint_action_left_custom_viewport_height(void *data, bool wraparound)
{
   video_viewport_t vp;
   struct retro_system_av_info *av_info = video_viewport_get_system_av_info();
   video_viewport_t            *custom  = video_viewport_get_custom();
   settings_t                 *settings = config_get_ptr();
   struct retro_game_geometry     *geom = (struct retro_game_geometry*)
      &av_info->geometry;

   if (!settings || !av_info)
      return -1;

   video_driver_get_viewport_info(&vp);

   if (custom->height <= 1)
      custom->height = 1;
   else if (settings->bools.video_scale_integer)
   {
      if (custom->height > geom->base_height)
         custom->height -= geom->base_height;
   }
   else
      custom->height -= 1;

   aspectratio_lut[ASPECT_RATIO_CUSTOM].value =
      (float)custom->width / custom->height;

   return 0;
}

static int setting_uint_action_right_custom_viewport_height(void *data, bool wraparound)
{
   video_viewport_t vp;
   struct retro_system_av_info *av_info = video_viewport_get_system_av_info();
   video_viewport_t            *custom  = video_viewport_get_custom();
   settings_t                 *settings = config_get_ptr();
   struct retro_game_geometry     *geom = (struct retro_game_geometry*)
      &av_info->geometry;

   if (!settings || !av_info)
      return -1;

   video_driver_get_viewport_info(&vp);

   if (settings->bools.video_scale_integer)
      custom->height += geom->base_height;
   else
      custom->height += 1;

   aspectratio_lut[ASPECT_RATIO_CUSTOM].value =
      (float)custom->width / custom->height;

   return 0;
}

#if !defined(RARCH_CONSOLE)
static int setting_string_action_left_audio_device(void *data, bool wraparound)
{
   int audio_device_index;
   struct string_list *ptr  = NULL;
   rarch_setting_t *setting = (rarch_setting_t*)data;

   if (!audio_driver_get_devices_list((void**)&ptr))
      return -1;

   if (!ptr)
      return -1;

   /* Get index in the string list */
   audio_device_index = string_list_find_elem(ptr,setting->value.target.string) - 1;
   audio_device_index--;

   /* Reset index if needed */
   if (audio_device_index < 0)
      audio_device_index = (int)(ptr->size - 1);

   strlcpy(setting->value.target.string, ptr->elems[audio_device_index].data, setting->size);

   return 0;
}

static int setting_string_action_right_audio_device(void *data, bool wraparound)
{
   int audio_device_index;
   struct string_list *ptr  = NULL;
   rarch_setting_t *setting = (rarch_setting_t*)data;

   if (!audio_driver_get_devices_list((void**)&ptr))
      return -1;

   if (!ptr)
      return -1;

   /* Get index in the string list */
   audio_device_index = string_list_find_elem(ptr,setting->value.target.string) -1;
   audio_device_index++;

   /* Reset index if needed */
   if (audio_device_index == (signed)ptr->size)
      audio_device_index = 0;

   strlcpy(setting->value.target.string, ptr->elems[audio_device_index].data, setting->size);

   return 0;
}
#endif

static int setting_string_action_left_driver(void *data,
      bool wraparound)
{
   driver_ctx_info_t drv;
   rarch_setting_t *setting = (rarch_setting_t*)data;

   if (!setting)
      return -1;

   drv.label = setting->name;
   drv.s     = setting->value.target.string;
   drv.len   = setting->size;

   if (!driver_ctl(RARCH_DRIVER_CTL_FIND_PREV, &drv))
   {
      settings_t *settings = config_get_ptr();

      if (settings && settings->bools.menu_navigation_wraparound_enable)
      {
         drv.label = setting->name;
         drv.s     = setting->value.target.string;
         drv.len   = setting->size;
         driver_ctl(RARCH_DRIVER_CTL_FIND_LAST, &drv);
      }
   }

   if (setting->change_handler)
      setting->change_handler(setting);

   return 0;
}

static int setting_string_action_right_driver(void *data,
      bool wraparound)
{
   driver_ctx_info_t drv;
   rarch_setting_t *setting = (rarch_setting_t*)data;

   if (!setting)
      return -1;

   drv.label = setting->name;
   drv.s     = setting->value.target.string;
   drv.len   = setting->size;

   if (!driver_ctl(RARCH_DRIVER_CTL_FIND_NEXT, &drv))
   {
      settings_t *settings = config_get_ptr();

      if (settings && settings->bools.menu_navigation_wraparound_enable)
      {
         drv.label = setting->name;
         drv.s     = setting->value.target.string;
         drv.len   = setting->size;
         driver_ctl(RARCH_DRIVER_CTL_FIND_FIRST, &drv);
      }
   }

   if (setting->change_handler)
      setting->change_handler(setting);

   return 0;
}

static void setting_get_string_representation_uint_video_rotation(void *data,
      char *s, size_t len)
{
   rarch_setting_t *setting = (rarch_setting_t*)data;
   if (setting)
   {
      char rotation_lut[4][32] =
      {
         "Normal",
         "90 deg",
         "180 deg",
         "270 deg"
      };

      strlcpy(s, rotation_lut[*setting->value.target.unsigned_integer],
            len);
   }
}

static void setting_get_string_representation_uint_aspect_ratio_index(void *data,
      char *s, size_t len)
{
   rarch_setting_t *setting = (rarch_setting_t*)data;
   if (setting)
      strlcpy(s,
            aspectratio_lut[*setting->value.target.unsigned_integer].name,
            len);
}

static void setting_get_string_representation_uint_libretro_device(void *data,
      char *s, size_t len)
{
   unsigned index_offset, device;
   const struct retro_controller_description *desc = NULL;
   const char *name            = NULL;
   rarch_system_info_t *system = runloop_get_system_info();
   rarch_setting_t *setting    = (rarch_setting_t*)data;

   if (!setting)
      return;

   index_offset                = setting->index_offset;
   device                      = input_config_get_device(index_offset);

   if (system)
   {
      if (index_offset < system->ports.size)
         desc = libretro_find_controller_description(
               &system->ports.data[index_offset],
               device);
   }

   if (desc)
      name = desc->desc;

   if (!name)
   {
      /* Find generic name. */
      switch (device)
      {
         case RETRO_DEVICE_NONE:
            name = msg_hash_to_str(MENU_ENUM_LABEL_VALUE_NONE);
            break;
         case RETRO_DEVICE_JOYPAD:
            name = msg_hash_to_str(MENU_ENUM_LABEL_VALUE_RETROPAD);
            break;
         case RETRO_DEVICE_ANALOG:
            name = msg_hash_to_str(MENU_ENUM_LABEL_VALUE_RETROPAD_WITH_ANALOG);
            break;
         default:
            name = msg_hash_to_str(MENU_ENUM_LABEL_VALUE_UNKNOWN);
            break;
      }
   }

   if (!string_is_empty(name))
      strlcpy(s, name, len);
}

static void setting_get_string_representation_uint_analog_dpad_mode(void *data,
      char *s, size_t len)
{
   const char *modes[3];
   rarch_setting_t *setting  = (rarch_setting_t*)data;
   settings_t      *settings = config_get_ptr();

   modes[0] = msg_hash_to_str(MENU_ENUM_LABEL_VALUE_NONE);
   modes[1] = msg_hash_to_str(MENU_ENUM_LABEL_VALUE_LEFT_ANALOG);
   modes[2] = msg_hash_to_str(MENU_ENUM_LABEL_VALUE_RIGHT_ANALOG);


   if (setting)
   {
      unsigned index_offset = setting->index_offset;
      strlcpy(s, modes[settings->uints.input_analog_dpad_mode
            [index_offset] % ANALOG_DPAD_LAST], len);
   }
}

#ifdef HAVE_THREADS
static void setting_get_string_representation_uint_autosave_interval(void *data,
      char *s, size_t len)
{
   rarch_setting_t *setting = (rarch_setting_t*)data;
   if (!setting)
      return;

   if (*setting->value.target.unsigned_integer)
      snprintf(s, len, "%u %s",
            *setting->value.target.unsigned_integer, msg_hash_to_str(MENU_ENUM_LABEL_VALUE_SECONDS));
   else
      strlcpy(s, msg_hash_to_str(MENU_ENUM_LABEL_VALUE_OFF), len);
}
#endif

#ifdef HAVE_LANGEXTRA
static void setting_get_string_representation_uint_user_language(void *data,
      char *s, size_t len)
{
   const char *modes[RETRO_LANGUAGE_LAST];

   modes[RETRO_LANGUAGE_ENGLISH]                = msg_hash_to_str(MENU_ENUM_LABEL_VALUE_LANG_ENGLISH);
   modes[RETRO_LANGUAGE_JAPANESE]               = msg_hash_to_str(MENU_ENUM_LABEL_VALUE_LANG_JAPANESE);
   modes[RETRO_LANGUAGE_FRENCH]                 = msg_hash_to_str(MENU_ENUM_LABEL_VALUE_LANG_FRENCH);
   modes[RETRO_LANGUAGE_SPANISH]                = msg_hash_to_str(MENU_ENUM_LABEL_VALUE_LANG_SPANISH);
   modes[RETRO_LANGUAGE_GERMAN]                 = msg_hash_to_str(MENU_ENUM_LABEL_VALUE_LANG_GERMAN);
   modes[RETRO_LANGUAGE_ITALIAN]                = msg_hash_to_str(MENU_ENUM_LABEL_VALUE_LANG_ITALIAN);
   modes[RETRO_LANGUAGE_DUTCH]                  = msg_hash_to_str(MENU_ENUM_LABEL_VALUE_LANG_DUTCH);
   modes[RETRO_LANGUAGE_PORTUGUESE_BRAZIL]      = msg_hash_to_str(MENU_ENUM_LABEL_VALUE_LANG_PORTUGUESE_BRAZIL);
   modes[RETRO_LANGUAGE_PORTUGUESE_PORTUGAL]    = msg_hash_to_str(MENU_ENUM_LABEL_VALUE_LANG_PORTUGUESE_PORTUGAL);
   modes[RETRO_LANGUAGE_RUSSIAN]                = msg_hash_to_str(MENU_ENUM_LABEL_VALUE_LANG_RUSSIAN);
   modes[RETRO_LANGUAGE_KOREAN]                 = msg_hash_to_str(MENU_ENUM_LABEL_VALUE_LANG_KOREAN);
   modes[RETRO_LANGUAGE_CHINESE_TRADITIONAL]    = msg_hash_to_str(MENU_ENUM_LABEL_VALUE_LANG_CHINESE_TRADITIONAL);
   modes[RETRO_LANGUAGE_CHINESE_SIMPLIFIED]     = msg_hash_to_str(MENU_ENUM_LABEL_VALUE_LANG_CHINESE_SIMPLIFIED);
   modes[RETRO_LANGUAGE_ESPERANTO]              = msg_hash_to_str(MENU_ENUM_LABEL_VALUE_LANG_ESPERANTO);
   modes[RETRO_LANGUAGE_POLISH]                 = msg_hash_to_str(MENU_ENUM_LABEL_VALUE_LANG_POLISH);
   modes[RETRO_LANGUAGE_VIETNAMESE]             = msg_hash_to_str(MENU_ENUM_LABEL_VALUE_LANG_VIETNAMESE);

   strlcpy(s, modes[*msg_hash_get_uint(MSG_HASH_USER_LANGUAGE)], len);
}
#endif

static void setting_get_string_representation_uint_libretro_log_level(void *data,
      char *s, size_t len)
{
   rarch_setting_t *setting = (rarch_setting_t*)data;

   if (setting)
   {
      static const char *modes[] = {
         "0 (Debug)",
         "1 (Info)",
         "2 (Warning)",
         "3 (Error)"
      };
      strlcpy(s, modes[*setting->value.target.unsigned_integer],
            len);
   }
}

enum setting_type menu_setting_get_browser_selection_type(rarch_setting_t *setting)
{
   if (!setting)
      return ST_NONE;
   return setting->browser_selection_type;
}

static void menu_settings_info_list_free(rarch_setting_info_t *list_info)
{
   if (list_info)
      free(list_info);
}

void menu_settings_list_current_add_range(
      rarch_setting_t **list,
      rarch_setting_info_t *list_info,
      float min, float max, float step,
      bool enforce_minrange_enable, bool enforce_maxrange_enable)
{
   unsigned idx                   = list_info->index - 1;

   (*list)[idx].min               = min;
   (*list)[idx].step              = step;
   (*list)[idx].max               = max;
   (*list)[idx].enforce_minrange  = enforce_minrange_enable;
   (*list)[idx].enforce_maxrange  = enforce_maxrange_enable;

   (*list)[list_info->index - 1].flags |= SD_FLAG_HAS_RANGE;
}

static void menu_settings_list_current_add_values(
      rarch_setting_t **list,
      rarch_setting_info_t *list_info,
      const char *values)
{
   unsigned idx = list_info->index - 1;
   (*list)[idx].values = values;
}

void menu_settings_list_current_add_cmd(
      rarch_setting_t **list,
      rarch_setting_info_t *list_info,
      enum event_command values)
{
   unsigned idx = list_info->index - 1;
   (*list)[idx].cmd_trigger.idx = values;
}

void menu_settings_list_current_add_enum_idx(
      rarch_setting_t **list,
      rarch_setting_info_t *list_info,
      enum msg_hash_enums enum_idx)
{
   unsigned idx = list_info->index - 1;
   (*list)[idx].enum_idx = enum_idx;
}

void menu_settings_list_current_add_enum_value_idx(
      rarch_setting_t **list,
      rarch_setting_info_t *list_info,
      enum msg_hash_enums enum_idx)
{
   unsigned idx = list_info->index - 1;
   (*list)[idx].enum_value_idx = enum_idx;
}


int menu_setting_generic(rarch_setting_t *setting, bool wraparound)
{
   uint64_t flags = setting->flags;
   if (setting_generic_action_ok_default(setting, wraparound) != 0)
      return -1;

   if (setting->change_handler)
      setting->change_handler(setting);

   if ((flags & SD_FLAG_EXIT) && setting->cmd_trigger.triggered)
   {
      setting->cmd_trigger.triggered = false;
      return -1;
   }

   return 0;
}

static int setting_handler(rarch_setting_t *setting, unsigned action)
{
   if (!setting)
      return -1;

   switch (action)
   {
      case MENU_ACTION_UP:
         if (setting->action_up)
            return setting->action_up(setting);
         break;
      case MENU_ACTION_DOWN:
         if (setting->action_down)
            return setting->action_down(setting);
         break;
      case MENU_ACTION_LEFT:
         if (setting->action_left)
         {
            int ret = setting->action_left(setting, false);
            menu_driver_ctl(RARCH_MENU_CTL_UPDATE_SAVESTATE_THUMBNAIL_PATH, NULL);
            menu_driver_ctl(RARCH_MENU_CTL_UPDATE_SAVESTATE_THUMBNAIL_IMAGE, NULL);
            return ret;
         }
         break;
      case MENU_ACTION_RIGHT:
         if (setting->action_right)
         {
            int ret = setting->action_right(setting, false);
            menu_driver_ctl(RARCH_MENU_CTL_UPDATE_SAVESTATE_THUMBNAIL_PATH, NULL);
            menu_driver_ctl(RARCH_MENU_CTL_UPDATE_SAVESTATE_THUMBNAIL_IMAGE, NULL);
            return ret;
         }
         break;
      case MENU_ACTION_SELECT:
         if (setting->action_select)
            return setting->action_select(setting, true);
         break;
      case MENU_ACTION_OK:
         if (setting->action_ok)
            return setting->action_ok(setting, false);
         break;
      case MENU_ACTION_CANCEL:
         if (setting->action_cancel)
            return setting->action_cancel(setting);
         break;
      case MENU_ACTION_START:
         if (setting->action_start)
            return setting->action_start(setting);
         break;
   }

   return -1;
}

int menu_action_handle_setting(rarch_setting_t *setting,
      unsigned type, unsigned action, bool wraparound)
{
   if (!setting)
      return -1;

   switch (setting_get_type(setting))
   {
      case ST_PATH:
         if (action == MENU_ACTION_OK)
         {
            menu_displaylist_info_t  info;
            file_list_t       *menu_stack = menu_entries_get_menu_stack_ptr(0);
            const char      *name         = setting->name;
            size_t selection              = menu_navigation_get_selection();

            menu_displaylist_info_init(&info);

            info.path                     = strdup(setting->default_value.string);
            info.label                    = strdup(name);
            info.type                     = type;
            info.directory_ptr            = selection;
            info.list                     = menu_stack;

            if (menu_displaylist_ctl(DISPLAYLIST_GENERIC, &info))
               menu_displaylist_process(&info);

            menu_displaylist_info_free(&info);
         }
         /* fall-through. */
      case ST_BOOL:
      case ST_INT:
      case ST_UINT:
      case ST_HEX:
      case ST_FLOAT:
      case ST_STRING:
      case ST_STRING_OPTIONS:
      case ST_DIR:
      case ST_BIND:
      case ST_ACTION:
         if (setting_handler(setting, action) == 0)
            return menu_setting_generic(setting, wraparound);
         break;
      default:
         break;
   }

   return -1;
}

static rarch_setting_t *menu_setting_find_internal(rarch_setting_t *setting,
      const char *label)
{
   uint32_t needle        = msg_hash_calculate(label);
   rarch_setting_t **list = &setting;

   for (; setting_get_type(setting) != ST_NONE; (*list = *list + 1))
   {
      if (     (needle                    == setting->name_hash)
            && (setting_get_type(setting) <= ST_GROUP))
      {
         const char *name              = setting->name;
         const char *short_description = setting->short_description;
         /* make sure this isn't a collision */
         if (!string_is_equal(label, name))
            continue;

         if (string_is_empty(short_description))
            return NULL;

         if (setting->read_handler)
            setting->read_handler(setting);

         return setting;
      }
   }

   return NULL;
}

static rarch_setting_t *menu_setting_find_internal_enum(rarch_setting_t *setting,
     enum msg_hash_enums enum_idx)
{
   rarch_setting_t **list = &setting;
   for (; setting_get_type(setting) != ST_NONE; (*list = *list + 1))
   {
      if (setting->enum_idx == enum_idx && setting_get_type(setting) <= ST_GROUP)
      {
         const char *short_description = setting->short_description;
         if (string_is_empty(short_description))
            return NULL;

         if (setting->read_handler)
            setting->read_handler(setting);

         return setting;
      }
   }

   return NULL;
}

/**
 * menu_setting_find:
 * @settings           : pointer to settings
 * @name               : name of setting to search for
 *
 * Search for a setting with a specified name (@name).
 *
 * Returns: pointer to setting if found, NULL otherwise.
 **/
rarch_setting_t *menu_setting_find(const char *label)
{
   rarch_setting_t *setting = NULL;

   menu_entries_ctl(MENU_ENTRIES_CTL_SETTINGS_GET, &setting);

   if (!setting || !label)
      return NULL;

   return menu_setting_find_internal(setting, label);
}

rarch_setting_t *menu_setting_find_enum(enum msg_hash_enums enum_idx)
{
   rarch_setting_t *setting = NULL;

   menu_entries_ctl(MENU_ENTRIES_CTL_SETTINGS_GET, &setting);

   if (!setting || enum_idx == 0)
      return NULL;

   return menu_setting_find_internal_enum(setting, enum_idx);
}

int menu_setting_set_flags(rarch_setting_t *setting)
{
   if (!setting)
      return 0;

   switch (setting_get_type(setting))
   {
      case ST_STRING_OPTIONS:
         return MENU_SETTING_STRING_OPTIONS;
      case ST_ACTION:
         return MENU_SETTING_ACTION;
      case ST_PATH:
         return FILE_TYPE_PATH;
      case ST_GROUP:
         return MENU_SETTING_GROUP;
      case ST_SUB_GROUP:
         return MENU_SETTING_SUBGROUP;
      default:
         break;
   }

   return 0;
}

int menu_setting_set(unsigned type, const char *label,
      unsigned action, bool wraparound)
{
   int ret                    = 0;
   file_list_t *selection_buf = menu_entries_get_selection_buf_ptr(0);
   size_t selection           = menu_navigation_get_selection();
   menu_file_list_cbs_t *cbs  = selection_buf ?
      (menu_file_list_cbs_t*)file_list_get_actiondata_at_offset(selection_buf, selection) : NULL;

   if (!cbs)
      return 0;

   ret = menu_action_handle_setting(cbs->setting,
         type, action, wraparound);

   if (ret == -1)
      return 0;
   return ret;
}

void *setting_get_ptr(rarch_setting_t *setting)
{
   if (!setting)
      return NULL;

   switch (setting_get_type(setting))
   {
      case ST_BOOL:
         return setting->value.target.boolean;
      case ST_INT:
         return setting->value.target.integer;
      case ST_UINT:
         return setting->value.target.unsigned_integer;
      case ST_FLOAT:
         return setting->value.target.fraction;
      case ST_BIND:
         return setting->value.target.keybind;
      case ST_STRING:
      case ST_STRING_OPTIONS:
      case ST_PATH:
      case ST_DIR:
         return setting->value.target.string;
      default:
         break;
   }

   return NULL;
}

/**
 * setting_get_string_representation:
 * @setting            : pointer to setting
 * @s                  : buffer to write contents of string representation to.
 * @len                : size of the buffer (@s)
 *
 * Get a setting value's string representation.
 **/
void setting_get_string_representation(void *data, char *s, size_t len)
{
   rarch_setting_t* setting = (rarch_setting_t*)data;
   if (!setting || !s)
      return;

   if (setting->get_string_representation)
      setting->get_string_representation(setting, s, len);
}

/**
 * setting_action_start_savestates:
 * @data               : pointer to setting
 *
 * Function callback for 'Savestate' action's 'Action Start'
 * function pointer.
 *
 * Returns: 0 on success, -1 on error.
 **/
static int setting_action_start_bind_device(void *data)
{
   rarch_setting_t *setting  = (rarch_setting_t*)data;
   settings_t      *settings = config_get_ptr();

   if (!setting || !settings)
      return -1;

   configuration_set_uint(settings,
         settings->uints.input_joypad_map[setting->index_offset], setting->index_offset);
   return 0;
}


static int setting_action_start_custom_viewport_width(void *data)
{
   video_viewport_t vp;
   struct retro_system_av_info *av_info = video_viewport_get_system_av_info();
   video_viewport_t            *custom  = video_viewport_get_custom();
   settings_t                 *settings = config_get_ptr();
   struct retro_game_geometry     *geom = (struct retro_game_geometry*)
      &av_info->geometry;

   if (!settings || !av_info)
      return -1;

   video_driver_get_viewport_info(&vp);

   if (settings->bools.video_scale_integer)
      custom->width = ((custom->width + geom->base_width - 1) /
            geom->base_width) * geom->base_width;
   else
      custom->width = vp.full_width - custom->x;

   aspectratio_lut[ASPECT_RATIO_CUSTOM].value =
      (float)custom->width / custom->height;

   return 0;
}

static int setting_action_start_custom_viewport_height(void *data)
{
   video_viewport_t vp;
   struct retro_system_av_info *av_info = video_viewport_get_system_av_info();
   video_viewport_t            *custom  = video_viewport_get_custom();
   settings_t                 *settings = config_get_ptr();
   struct retro_game_geometry     *geom = (struct retro_game_geometry*)
      &av_info->geometry;

   if (!settings || !av_info)
      return -1;

   video_driver_get_viewport_info(&vp);

   if (settings->bools.video_scale_integer)
      custom->height = ((custom->height + geom->base_height - 1) /
            geom->base_height) * geom->base_height;
   else
      custom->height = vp.full_height - custom->y;

   aspectratio_lut[ASPECT_RATIO_CUSTOM].value =
      (float)custom->width / custom->height;

   return 0;
}



static int setting_action_start_analog_dpad_mode(void *data)
{
   rarch_setting_t *setting = (rarch_setting_t*)data;

   if (!setting)
      return -1;

   *setting->value.target.unsigned_integer = 0;

   return 0;
}

static int setting_action_start_libretro_device_type(void *data)
{
   retro_ctx_controller_info_t pad;
   unsigned index_offset, current_device;
   unsigned devices[128], types = 0, port = 0;
   const struct retro_controller_info *desc = NULL;
   rarch_system_info_t *system = runloop_get_system_info();
   rarch_setting_t   *setting  = (rarch_setting_t*)data;

   if (setting_generic_action_start_default(setting) != 0)
      return -1;

   index_offset     = setting->index_offset;
   port             = index_offset;

   devices[types++] = RETRO_DEVICE_NONE;
   devices[types++] = RETRO_DEVICE_JOYPAD;

<<<<<<< HEAD
   if (system)
=======
   if (runloop_ctl(RUNLOOP_CTL_SYSTEM_INFO_GET, &system)
         && system)
>>>>>>> be936e9b
   {
      /* Only push RETRO_DEVICE_ANALOG as default if we use an
       * older core which doesn't use SET_CONTROLLER_INFO. */
      if (!system->ports.size)
         devices[types++] = RETRO_DEVICE_ANALOG;

      if (port < system->ports.size)
         desc = &system->ports.data[port];
   }

   if (desc)
   {
      unsigned i;

      for (i = 0; i < desc->num_types; i++)
      {
         unsigned id = desc->types[i].id;
         if (types < ARRAY_SIZE(devices) &&
               id != RETRO_DEVICE_NONE &&
               id != RETRO_DEVICE_JOYPAD)
            devices[types++] = id;
      }
   }

   current_device = RETRO_DEVICE_JOYPAD;

   input_config_set_device(port, current_device);

   pad.port   = port;
   pad.device = current_device;
   core_set_controller_port_device(&pad);

   return 0;
}

static int setting_action_start_video_refresh_rate_auto(
      void *data)
{
   video_driver_monitor_reset();
   return 0;
}

/**
 ******* ACTION TOGGLE CALLBACK FUNCTIONS *******
**/

static int setting_action_left_analog_dpad_mode(void *data, bool wraparound)
{
   unsigned port = 0;
   rarch_setting_t *setting  = (rarch_setting_t*)data;
   settings_t      *settings = config_get_ptr();

   if (!setting)
      return -1;

   port = setting->index_offset;

   configuration_set_uint(settings, settings->uints.input_analog_dpad_mode[port],
      (settings->uints.input_analog_dpad_mode
       [port] + ANALOG_DPAD_LAST - 1) % ANALOG_DPAD_LAST);

   return 0;
}

static int setting_action_right_analog_dpad_mode(void *data, bool wraparound)
{
   unsigned port = 0;
   rarch_setting_t *setting  = (rarch_setting_t*)data;
   settings_t      *settings = config_get_ptr();

   if (!setting)
      return -1;

   port = setting->index_offset;

   settings->modified                     = true;
   settings->uints.input_analog_dpad_mode[port] =
      (settings->uints.input_analog_dpad_mode[port] + 1)
      % ANALOG_DPAD_LAST;

   return 0;
}

static int setting_action_left_libretro_device_type(
      void *data, bool wraparound)
{
   retro_ctx_controller_info_t pad;
   unsigned current_device, current_idx, i, devices[128],
            types = 0, port = 0;
   const struct retro_controller_info *desc = NULL;
   rarch_setting_t *setting    = (rarch_setting_t*)data;
   rarch_system_info_t *system = NULL;

   if (!setting)
      return -1;

   port = setting->index_offset;

   devices[types++] = RETRO_DEVICE_NONE;
   devices[types++] = RETRO_DEVICE_JOYPAD;

   system           = runloop_get_system_info();

   if (system)
   {
      /* Only push RETRO_DEVICE_ANALOG as default if we use an
       * older core which doesn't use SET_CONTROLLER_INFO. */
      if (!system->ports.size)
         devices[types++] = RETRO_DEVICE_ANALOG;

      if (port < system->ports.size)
         desc = &system->ports.data[port];
   }

   if (desc)
   {
      for (i = 0; i < desc->num_types; i++)
      {
         unsigned id = desc->types[i].id;
         if (types < ARRAY_SIZE(devices) &&
               id != RETRO_DEVICE_NONE &&
               id != RETRO_DEVICE_JOYPAD)
            devices[types++] = id;
      }
   }

   current_device = input_config_get_device(port);
   current_idx    = 0;
   for (i = 0; i < types; i++)
   {
      if (current_device != devices[i])
         continue;

      current_idx = i;
      break;
   }

   current_device = devices
      [(current_idx + types - 1) % types];

   input_config_set_device(port, current_device);

   pad.port   = port;
   pad.device = current_device;

   core_set_controller_port_device(&pad);

   return 0;
}

static int setting_action_right_libretro_device_type(
      void *data, bool wraparound)
{
   retro_ctx_controller_info_t pad;
   unsigned current_device, current_idx, i, devices[128],
            types = 0, port = 0;
   const struct retro_controller_info *desc = NULL;
   rarch_setting_t *setting    = (rarch_setting_t*)data;
   rarch_system_info_t *system = runloop_get_system_info();

   if (!setting)
      return -1;

   port = setting->index_offset;

   devices[types++] = RETRO_DEVICE_NONE;
   devices[types++] = RETRO_DEVICE_JOYPAD;

<<<<<<< HEAD
   if (system)
=======
   if (runloop_ctl(RUNLOOP_CTL_SYSTEM_INFO_GET, &system)
         && system)
>>>>>>> be936e9b
   {
      /* Only push RETRO_DEVICE_ANALOG as default if we use an
       * older core which doesn't use SET_CONTROLLER_INFO. */
      if (!system->ports.size)
         devices[types++] = RETRO_DEVICE_ANALOG;

      if (port < system->ports.size)
         desc = &system->ports.data[port];
   }

   if (desc)
   {
      for (i = 0; i < desc->num_types; i++)
      {
         unsigned id = desc->types[i].id;
         if (types < ARRAY_SIZE(devices) &&
               id != RETRO_DEVICE_NONE &&
               id != RETRO_DEVICE_JOYPAD)
            devices[types++] = id;
      }
   }

   current_device = input_config_get_device(port);
   current_idx    = 0;
   for (i = 0; i < types; i++)
   {
      if (current_device != devices[i])
         continue;

      current_idx = i;
      break;
   }

   current_device = devices
      [(current_idx + 1) % types];

   input_config_set_device(port, current_device);

   pad.port   = port;
   pad.device = current_device;

   core_set_controller_port_device(&pad);

   return 0;
}

static int setting_action_left_bind_device(void *data, bool wraparound)
{
   unsigned index_offset;
   unsigned               *p = NULL;
   unsigned max_devices        = input_config_get_device_count();
   rarch_setting_t *setting  = (rarch_setting_t*)data;
   settings_t      *settings = config_get_ptr();

   if (!setting)
      return -1;

   index_offset = setting->index_offset;

   p = &settings->uints.input_joypad_map[index_offset];

   if ((*p) >= max_devices)
      *p = max_devices - 1;
   else if ((*p) > 0)
      (*p)--;

   return 0;
}

static int setting_action_right_bind_device(void *data, bool wraparound)
{
   unsigned index_offset;
   unsigned               *p = NULL;
   unsigned max_devices      = input_config_get_device_count();
   rarch_setting_t *setting  = (rarch_setting_t*)data;
   settings_t      *settings = config_get_ptr();

   if (!setting)
      return -1;

   index_offset = setting->index_offset;

   p = &settings->uints.input_joypad_map[index_offset];

   if (*p < max_devices)
      (*p)++;

   return 0;
}

static int setting_action_left_mouse_index(void *data, bool wraparound)
{
   rarch_setting_t *setting = (rarch_setting_t*)data;
   settings_t *settings     = config_get_ptr();

   if (!setting)
      return -1;

   if (settings->uints.input_mouse_index[setting->index_offset])
   {
      --settings->uints.input_mouse_index[setting->index_offset];
      settings->modified = true;
   }

   return 0;
}

static int setting_action_right_mouse_index(void *data, bool wraparound)
{
   rarch_setting_t *setting = (rarch_setting_t*)data;
   settings_t *settings     = config_get_ptr();

   if (!setting)
      return -1;

   ++settings->uints.input_mouse_index[setting->index_offset];
   settings->modified = true;

   return 0;
}

/**
 ******* ACTION OK CALLBACK FUNCTIONS *******
**/

static int setting_action_ok_bind_all(void *data, bool wraparound)
{
   (void)wraparound;
   if (!menu_input_key_bind_set_mode(MENU_INPUT_BINDS_CTL_BIND_ALL, data))
      return -1;
   return 0;
}

static int setting_action_ok_bind_all_save_autoconfig(void *data, bool wraparound)
{
   unsigned index_offset;
   rarch_setting_t *setting  = (rarch_setting_t*)data;
   const char *name          = NULL;

   (void)wraparound;

   if (!setting)
      return -1;

   index_offset = setting->index_offset;
   name         = input_config_get_device_name(index_offset);

   if(!string_is_empty(name) && config_save_autoconf_profile(name, index_offset))
      runloop_msg_queue_push(
            msg_hash_to_str(MSG_AUTOCONFIG_FILE_SAVED_SUCCESSFULLY), 1, 100, true);
   else
      runloop_msg_queue_push(
            msg_hash_to_str(MSG_AUTOCONFIG_FILE_ERROR_SAVING), 1, 100, true);


   return 0;
}

static int setting_action_ok_bind_defaults(void *data, bool wraparound)
{
   unsigned i;
   menu_input_ctx_bind_limits_t lim;
   struct retro_keybind *target          = NULL;
   const struct retro_keybind *def_binds = NULL;
   rarch_setting_t *setting              = (rarch_setting_t*)data;

   (void)wraparound;

   if (!setting)
      return -1;

<<<<<<< HEAD
   target    =  &input_config_binds[setting->index_offset][0];
=======
   target    = (struct retro_keybind*)
      &settings->input.binds[setting->index_offset][0];
>>>>>>> be936e9b
   def_binds =  (setting->index_offset) ?
      retro_keybinds_rest : retro_keybinds_1;

   lim.min   = MENU_SETTINGS_BIND_BEGIN;
   lim.max   = MENU_SETTINGS_BIND_LAST;

   menu_input_key_bind_set_min_max(&lim);

   for (i = MENU_SETTINGS_BIND_BEGIN;
         i <= MENU_SETTINGS_BIND_LAST; i++, target++)
   {
      target->key     = def_binds[i - MENU_SETTINGS_BIND_BEGIN].key;
      target->joykey  = NO_BTN;
      target->joyaxis = AXIS_NONE;
      target->mbutton = NO_BTN;
   }

   return 0;
}

static void
setting_get_string_representation_st_float_video_refresh_rate_auto(
      void *data, char *s, size_t len)
{
   double video_refresh_rate = 0.0;
   double deviation          = 0.0;
   unsigned sample_points    = 0;
   rarch_setting_t *setting  = (rarch_setting_t*)data;
   if (!setting)
      return;

   if (video_monitor_fps_statistics(&video_refresh_rate, &deviation, &sample_points))
   {
      snprintf(s, len, "%.3f Hz (%.1f%% dev, %u samples)",
            video_refresh_rate, 100.0 * deviation, sample_points);
      menu_animation_ctl(MENU_ANIMATION_CTL_SET_ACTIVE, NULL);
   }
   else
      strlcpy(s, msg_hash_to_str(MENU_ENUM_LABEL_VALUE_NOT_AVAILABLE), len);
}

static int setting_action_ok_video_refresh_rate_auto(void *data, bool wraparound)
{
   double video_refresh_rate = 0.0;
   double deviation          = 0.0;
   unsigned sample_points    = 0;
   rarch_setting_t *setting  = (rarch_setting_t*)data;

   if (!setting)
      return -1;

   if (video_monitor_fps_statistics(&video_refresh_rate,
            &deviation, &sample_points))
   {
      float video_refresh_rate_float = (float)video_refresh_rate;
      driver_ctl(RARCH_DRIVER_CTL_SET_REFRESH_RATE, &video_refresh_rate_float);
      /* Incase refresh rate update forced non-block video. */
      command_event(CMD_EVENT_VIDEO_SET_BLOCKING_STATE, NULL);
   }

   if (setting_generic_action_ok_default(setting, wraparound) != 0)
      return -1;

   return 0;
}

static void get_string_representation_bind_device(void * data, char *s,
      size_t len)
{
   unsigned index_offset, map = 0;
   unsigned max_devices      = input_config_get_device_count();
   rarch_setting_t *setting  = (rarch_setting_t*)data;
   settings_t      *settings = config_get_ptr();

   if (!setting)
      return;

   index_offset = setting->index_offset;
   map          = settings->uints.input_joypad_map[index_offset];

   if (map < max_devices)
   {
      const char *device_name = input_config_get_device_name(map);

      if (!string_is_empty(device_name))
      {
         unsigned idx = input_autoconfigure_get_device_name_index(map);

         /*if idx is non-zero, it's part of a set*/
         if ( idx > 0 )
         {
            snprintf(s, len,
                  "%s (#%u)",
                  device_name,
                  idx);
         }
         else
         {
            snprintf(s, len,
                  "%s",
                  device_name);
         }
      }
      else
      {
         snprintf(s, len,
               "%s (%s #%u)",
               msg_hash_to_str(MENU_ENUM_LABEL_VALUE_NOT_AVAILABLE),
               msg_hash_to_str(MENU_ENUM_LABEL_VALUE_PORT),
               map);
      }
   }
   else
      strlcpy(s, msg_hash_to_str(MENU_ENUM_LABEL_VALUE_DISABLED), len);
}


/**
 * menu_setting_get_label:
 * @list               : File list on which to perform the search
 * @s                  : String for the type to be represented on-screen as
 *                       a label.
 * @len                : Size of @s
 * @w                  : Width of the string (for text label representation
 *                       purposes in the menu display driver).
 * @type               : Identifier of setting.
 * @menu_label         : Menu Label identifier of setting.
 * @label              : Label identifier of setting.
 * @idx                : Index identifier of setting.
 *
 * Get associated label of a setting.
 **/
void menu_setting_get_label(void *data, char *s,
      size_t len, unsigned *w, unsigned type,
      const char *menu_label, const char *label, unsigned idx)
{
   rarch_setting_t *setting = NULL;
   file_list_t *list        = (file_list_t*)data;
   if (!list || !label)
      return;

   setting = menu_setting_find(list->list[idx].label);

   if (setting && setting->get_string_representation)
      setting->get_string_representation(setting, s, len);
}

void general_read_handler(void *data)
{
   rarch_setting_t *setting  = (rarch_setting_t*)data;
   settings_t      *settings = config_get_ptr();

   if (!setting)
      return;

   if (setting->enum_idx != MSG_UNKNOWN)
   {
      switch (setting->enum_idx)
      {
         case MENU_ENUM_LABEL_AUDIO_RATE_CONTROL_DELTA:
            *setting->value.target.fraction = *(audio_get_float_ptr(AUDIO_ACTION_RATE_CONTROL_DELTA));
            if (*setting->value.target.fraction < 0.0005)
            {
               configuration_set_bool(settings, settings->bools.audio_rate_control, false);
               audio_set_float(AUDIO_ACTION_RATE_CONTROL_DELTA, 0.0f);
            }
            else
            {
               configuration_set_bool(settings, settings->bools.audio_rate_control, true);
               audio_set_float(AUDIO_ACTION_RATE_CONTROL_DELTA, *setting->value.target.fraction);
            }
            break;
         case MENU_ENUM_LABEL_AUDIO_MAX_TIMING_SKEW:
            *setting->value.target.fraction = settings->floats.audio_max_timing_skew;
            break;
         case MENU_ENUM_LABEL_VIDEO_REFRESH_RATE_AUTO:
            *setting->value.target.fraction = settings->floats.video_refresh_rate;
            break;
         case MENU_ENUM_LABEL_INPUT_PLAYER1_JOYPAD_INDEX:
            *setting->value.target.integer = settings->uints.input_joypad_map[0];
            break;
         case MENU_ENUM_LABEL_INPUT_PLAYER2_JOYPAD_INDEX:
            *setting->value.target.integer = settings->uints.input_joypad_map[1];
            break;
         case MENU_ENUM_LABEL_INPUT_PLAYER3_JOYPAD_INDEX:
            *setting->value.target.integer = settings->uints.input_joypad_map[2];
            break;
         case MENU_ENUM_LABEL_INPUT_PLAYER4_JOYPAD_INDEX:
            *setting->value.target.integer = settings->uints.input_joypad_map[3];
            break;
         case MENU_ENUM_LABEL_INPUT_PLAYER5_JOYPAD_INDEX:
            *setting->value.target.integer = settings->uints.input_joypad_map[4];
            break;
         default:
            break;
      }
   }
}

void general_write_handler(void *data)
{
   enum event_command rarch_cmd = CMD_EVENT_NONE;
   rarch_setting_t *setting     = (rarch_setting_t*)data;
   settings_t *settings         = config_get_ptr();

   if (!setting)
      return;

   if (setting->cmd_trigger.idx != CMD_EVENT_NONE)
   {
      uint64_t flags = setting->flags;

      if (flags & SD_FLAG_EXIT)
      {
         if (*setting->value.target.boolean)
            *setting->value.target.boolean = false;
      }
      if (setting->cmd_trigger.triggered ||
            (flags & SD_FLAG_CMD_APPLY_AUTO))
         rarch_cmd = setting->cmd_trigger.idx;
   }

   switch (setting->enum_idx)
   {
      case MENU_ENUM_LABEL_VIDEO_THREADED:
         {
            if (*setting->value.target.boolean)
               task_queue_set_threaded();
            else
               task_queue_unset_threaded();
         }
         break;
      case MENU_ENUM_LABEL_INPUT_POLL_TYPE_BEHAVIOR:
         core_set_poll_type((unsigned int*)setting->value.target.integer);
         break;
      case MENU_ENUM_LABEL_VIDEO_SCALE_INTEGER:
         {
            video_viewport_t vp;
            struct retro_system_av_info *av_info = video_viewport_get_system_av_info();
            video_viewport_t            *custom  = video_viewport_get_custom();
            struct retro_game_geometry     *geom = (struct retro_game_geometry*)
               &av_info->geometry;

            video_driver_get_viewport_info(&vp);

            if (*setting->value.target.boolean)
            {
               custom->x      = 0;
               custom->y      = 0;
               custom->width  = ((custom->width + geom->base_width   - 1) / geom->base_width)  * geom->base_width;
               custom->height = ((custom->height + geom->base_height - 1) / geom->base_height) * geom->base_height;
               aspectratio_lut[ASPECT_RATIO_CUSTOM].value =
                  (float)custom->width / custom->height;
            }
         }
         break;
      case MENU_ENUM_LABEL_HELP:
         if (*setting->value.target.boolean)
         {
            menu_displaylist_info_t info;
            file_list_t *menu_stack      = menu_entries_get_menu_stack_ptr(0);

<<<<<<< HEAD
            menu_displaylist_info_init(&info);

            info.enum_idx                = MENU_ENUM_LABEL_HELP;
            info.label                   = strdup(
                  msg_hash_to_str(MENU_ENUM_LABEL_HELP));
            info.list                    = menu_stack;
=======
            info.list          = menu_stack;
            info.type          = 0;
            info.directory_ptr = 0;
            strlcpy(info.label,
                  msg_hash_to_str(MENU_ENUM_LABEL_HELP), sizeof(info.label));
            info.enum_idx      = MENU_ENUM_LABEL_HELP;
>>>>>>> be936e9b

            if (menu_displaylist_ctl(DISPLAYLIST_GENERIC, &info))
               menu_displaylist_process(&info);
            menu_displaylist_info_free(&info);
            setting_set_with_string_representation(setting, "false");
         }
         break;
      case MENU_ENUM_LABEL_AUDIO_MAX_TIMING_SKEW:
         configuration_set_float(settings, settings->floats.audio_max_timing_skew,
               *setting->value.target.fraction);
         break;
      case MENU_ENUM_LABEL_AUDIO_RATE_CONTROL_DELTA:
         if (*setting->value.target.fraction < 0.0005)
         {
            configuration_set_bool(settings, settings->bools.audio_rate_control, false);
            audio_set_float(AUDIO_ACTION_RATE_CONTROL_DELTA, 0.0f);
         }
         else
         {
            configuration_set_bool(settings, settings->bools.audio_rate_control, true);
            audio_set_float(AUDIO_ACTION_RATE_CONTROL_DELTA, *setting->value.target.fraction);
         }
         break;
      case MENU_ENUM_LABEL_VIDEO_REFRESH_RATE_AUTO:
         driver_ctl(RARCH_DRIVER_CTL_SET_REFRESH_RATE, setting->value.target.fraction);

         /* In case refresh rate update forced non-block video. */
         rarch_cmd = CMD_EVENT_VIDEO_SET_BLOCKING_STATE;
         break;
      case MENU_ENUM_LABEL_VIDEO_SCALE:
         settings->modified           = true;
         settings->floats.video_scale = roundf(*setting->value.target.fraction);

         if (!settings->bools.video_fullscreen)
            rarch_cmd = CMD_EVENT_REINIT;
         break;
      case MENU_ENUM_LABEL_INPUT_PLAYER1_JOYPAD_INDEX:
         settings->modified            = true;
         settings->uints.input_joypad_map[0] = *setting->value.target.integer;
         break;
      case MENU_ENUM_LABEL_INPUT_PLAYER2_JOYPAD_INDEX:
         settings->modified            = true;
         settings->uints.input_joypad_map[1] = *setting->value.target.integer;
         break;
      case MENU_ENUM_LABEL_INPUT_PLAYER3_JOYPAD_INDEX:
         settings->modified            = true;
         settings->uints.input_joypad_map[2] = *setting->value.target.integer;
         break;
      case MENU_ENUM_LABEL_INPUT_PLAYER4_JOYPAD_INDEX:
         settings->modified            = true;
         settings->uints.input_joypad_map[3] = *setting->value.target.integer;
         break;
      case MENU_ENUM_LABEL_INPUT_PLAYER5_JOYPAD_INDEX:
         settings->modified            = true;
         settings->uints.input_joypad_map[4] = *setting->value.target.integer;
         break;
      case MENU_ENUM_LABEL_LOG_VERBOSITY:
<<<<<<< HEAD
         if (!verbosity_is_enabled())
            verbosity_enable();
         else
            verbosity_disable();
         retroarch_override_setting_unset(RARCH_OVERRIDE_SETTING_VERBOSITY, NULL);
=======
         {
            if (setting
                  && setting->value.target.boolean
                  && *setting->value.target.boolean)
               verbosity_enable();
            else
               verbosity_disable();

            if (setting
                  && setting->value.target.boolean
                  && *setting->value.target.boolean)
               retroarch_override_setting_set(RARCH_OVERRIDE_SETTING_VERBOSITY, NULL);
            else
               retroarch_override_setting_unset(RARCH_OVERRIDE_SETTING_VERBOSITY, NULL);
         }
>>>>>>> be936e9b
         break;
      case MENU_ENUM_LABEL_VIDEO_SMOOTH:
         video_driver_set_filtering(1, settings->bools.video_smooth);
         break;
      case MENU_ENUM_LABEL_VIDEO_ROTATION:
         {
            rarch_system_info_t *system = runloop_get_system_info();

            if (system)
               video_driver_set_rotation(
                     (*setting->value.target.unsigned_integer +
                      system->rotation) % 4);
         }
         break;
      case MENU_ENUM_LABEL_AUDIO_VOLUME:
         audio_set_float(AUDIO_ACTION_VOLUME_GAIN, *setting->value.target.fraction);
         break;
      case MENU_ENUM_LABEL_AUDIO_MIXER_VOLUME:
         audio_set_float(AUDIO_ACTION_MIXER_VOLUME_GAIN, *setting->value.target.fraction);
         break;
      case MENU_ENUM_LABEL_AUDIO_LATENCY:
      case MENU_ENUM_LABEL_AUDIO_OUTPUT_RATE:
      case MENU_ENUM_LABEL_AUDIO_WASAPI_EXCLUSIVE_MODE:
      case MENU_ENUM_LABEL_AUDIO_WASAPI_FLOAT_FORMAT:
      case MENU_ENUM_LABEL_AUDIO_WASAPI_SH_BUFFER_LENGTH:
         rarch_cmd = CMD_EVENT_AUDIO_REINIT;
         break;
      case MENU_ENUM_LABEL_PAL60_ENABLE:
         {
            global_t *global             = global_get_ptr();
            if (*setting->value.target.boolean && global->console.screen.pal_enable)
               rarch_cmd = CMD_EVENT_REINIT;
            else
               setting_set_with_string_representation(setting, "false");
         }
         break;
      case MENU_ENUM_LABEL_SYSTEM_BGM_ENABLE:
         if (*setting->value.target.boolean)
         {
#if defined(__CELLOS_LV2__) && (CELL_SDK_VERSION > 0x340000)
            cellSysutilEnableBgmPlayback();
#endif
         }
         else
         {
#if defined(__CELLOS_LV2__) && (CELL_SDK_VERSION > 0x340000)
            cellSysutilDisableBgmPlayback();
#endif
         }
         break;
      case MENU_ENUM_LABEL_NETPLAY_IP_ADDRESS:
#ifdef HAVE_NETWORKING
         {
            bool val = (!string_is_empty(setting->value.target.string));
            if (val)
               retroarch_override_setting_set(RARCH_OVERRIDE_SETTING_NETPLAY_IP_ADDRESS, NULL);
            else
               retroarch_override_setting_unset(RARCH_OVERRIDE_SETTING_NETPLAY_IP_ADDRESS, NULL);
         }
#endif
         break;
      case MENU_ENUM_LABEL_NETPLAY_MODE:
#ifdef HAVE_NETWORKING
         retroarch_override_setting_set(RARCH_OVERRIDE_SETTING_NETPLAY_MODE, NULL);
#endif
         break;
      case MENU_ENUM_LABEL_NETPLAY_STATELESS_MODE:
#ifdef HAVE_NETWORKING
         retroarch_override_setting_set(RARCH_OVERRIDE_SETTING_NETPLAY_STATELESS_MODE, NULL);
#endif
         break;
      case MENU_ENUM_LABEL_NETPLAY_CHECK_FRAMES:
#ifdef HAVE_NETWORKING
         retroarch_override_setting_set(RARCH_OVERRIDE_SETTING_NETPLAY_CHECK_FRAMES, NULL);
#endif
         break;
      case MENU_ENUM_LABEL_VIDEO_WINDOW_OPACITY:
         video_display_server_set_window_opacity(settings->uints.video_window_opacity);
         break;
      default:
         break;
   }

   if (rarch_cmd || setting->cmd_trigger.triggered)
      command_event(rarch_cmd, NULL);
}

#ifdef HAVE_OVERLAY
static void overlay_enable_toggle_change_handler(void *data)
{
   settings_t *settings  = config_get_ptr();
   rarch_setting_t *setting = (rarch_setting_t *)data;

   if (!setting)
      return;

   if (settings && settings->bools.input_overlay_hide_in_menu)
   {
      command_event(CMD_EVENT_OVERLAY_DEINIT, NULL);
      return;
   }

   if (setting->value.target.boolean)
      command_event(CMD_EVENT_OVERLAY_INIT, NULL);
   else
      command_event(CMD_EVENT_OVERLAY_DEINIT, NULL);
}
#endif

#ifdef HAVE_LAKKA
static void systemd_service_toggle(const char *path, char *unit, bool enable)
{
   int      pid = fork();
   char* args[] = {(char*)"systemctl", NULL, NULL, NULL};

   if (enable)
      args[1] = (char*)"start";
   else
      args[1] = (char*)"stop";
   args[2] = unit;

   if (enable)
      filestream_close(filestream_open(path,
               RETRO_VFS_FILE_ACCESS_WRITE,
               RETRO_VFS_FILE_ACCESS_HINT_NONE));
   else
      filestream_delete(path);

   if (pid == 0)
      execvp(args[0], args);

   return;
}

static void ssh_enable_toggle_change_handler(void *data)
{
   bool enable           = false;
   settings_t *settings  = config_get_ptr();

   if (settings && settings->bools.ssh_enable)
      enable = true;

   systemd_service_toggle(LAKKA_SSH_PATH, (char*)"sshd.service",
         enable);
}

static void samba_enable_toggle_change_handler(void *data)
{
   bool enable           = false;
   settings_t *settings  = config_get_ptr();

   if (settings && settings->bools.samba_enable)
      enable = true;

   systemd_service_toggle(LAKKA_SAMBA_PATH, (char*)"smbd.service",
         enable);
}

static void bluetooth_enable_toggle_change_handler(void *data)
{
   bool enable           = false;
   settings_t *settings  = config_get_ptr();

   if (settings && settings->bools.bluetooth_enable)
      enable = true;

   systemd_service_toggle(LAKKA_BLUETOOTH_PATH, (char*)"bluetooth.service",
         enable);
}
#endif

static bool setting_append_list_input_player_options(
      rarch_setting_t **list,
      rarch_setting_info_t *list_info,
      const char *parent_group,
      unsigned user)
{
   /* This constants matches the string length.
    * Keep it up to date or you'll get some really obvious bugs.
    * 2 is the length of '99'; we don't need more users than that.
    */
   static char buffer[MAX_USERS][13+2+1];
   static char group_lbl[MAX_USERS][255];
   unsigned i;
   rarch_setting_group_info_t group_info      = {0};
   rarch_setting_group_info_t subgroup_info   = {0};
   settings_t *settings                       = config_get_ptr();
   rarch_system_info_t *system                = runloop_get_system_info();
   const struct retro_keybind* const defaults =
      (user == 0) ? retro_keybinds_1 : retro_keybinds_rest;
   const char *temp_value                     = msg_hash_to_str
      ((enum msg_hash_enums)(MENU_ENUM_LABEL_INPUT_USER_1_BINDS + user));

   snprintf(buffer[user],    sizeof(buffer[user]),
         "%s %u", msg_hash_to_str(MENU_ENUM_LABEL_VALUE_USER), user + 1);

   strlcpy(group_lbl[user], temp_value, sizeof(group_lbl[user]));

   START_GROUP(list, list_info, &group_info, group_lbl[user], parent_group);

   parent_group = msg_hash_to_str(MENU_ENUM_LABEL_SETTINGS);

   START_SUB_GROUP(
         list,
         list_info,
         buffer[user],
         &group_info,
         &subgroup_info,
         parent_group);

   {
      char tmp_string[PATH_MAX_LENGTH];
      /* These constants match the string lengths.
       * Keep them up to date or you'll get some really obvious bugs.
       * 2 is the length of '99'; we don't need more users than that.
       */
      /* FIXME/TODO - really need to clean up this mess in some way. */
      static char key[MAX_USERS][64];
      static char key_type[MAX_USERS][64];
      static char key_analog[MAX_USERS][64];
      static char key_bind_all[MAX_USERS][64];
      static char key_bind_all_save_autoconfig[MAX_USERS][64];
      static char key_bind_defaults[MAX_USERS][64];
      static char mouse_index[MAX_USERS][64];

      static char label[MAX_USERS][64];
      static char label_type[MAX_USERS][64];
      static char label_analog[MAX_USERS][64];
      static char label_bind_all[MAX_USERS][64];
      static char label_bind_all_save_autoconfig[MAX_USERS][64];
      static char label_bind_defaults[MAX_USERS][64];
      static char label_mouse_index[MAX_USERS][64];

      tmp_string[0] = '\0';

      snprintf(tmp_string, sizeof(tmp_string), "input_player%u", user + 1);

      fill_pathname_join_delim(key[user], tmp_string, "joypad_index", '_',
            sizeof(key[user]));
      snprintf(key_type[user], sizeof(key_type[user]),
               msg_hash_to_str(MENU_ENUM_LABEL_INPUT_LIBRETRO_DEVICE),
               user + 1);
      snprintf(key_analog[user], sizeof(key_analog[user]),
               msg_hash_to_str(MENU_ENUM_LABEL_INPUT_PLAYER_ANALOG_DPAD_MODE),
               user + 1);
      fill_pathname_join_delim(key_bind_all[user], tmp_string, "bind_all", '_',
            sizeof(key_bind_all[user]));
      fill_pathname_join_delim(key_bind_all_save_autoconfig[user],
            tmp_string, "bind_all_save_autoconfig", '_',
            sizeof(key_bind_all_save_autoconfig[user]));
      fill_pathname_join_delim(key_bind_defaults[user],
            tmp_string, "bind_defaults", '_',
            sizeof(key_bind_defaults[user]));
      fill_pathname_join_delim(mouse_index[user], tmp_string, "mouse_index", '_',
            sizeof(mouse_index[user]));

      snprintf(label[user], sizeof(label[user]),
               "%s %u %s", msg_hash_to_str(MENU_ENUM_LABEL_VALUE_USER), user + 1,
               msg_hash_to_str(MENU_ENUM_LABEL_VALUE_INPUT_DEVICE_INDEX));
      snprintf(label_type[user], sizeof(label_type[user]),
               "%s %u %s", msg_hash_to_str(MENU_ENUM_LABEL_VALUE_USER), user + 1,
               msg_hash_to_str(MENU_ENUM_LABEL_VALUE_INPUT_DEVICE_TYPE));
      snprintf(label_analog[user], sizeof(label_analog[user]),
               "%s %u %s", msg_hash_to_str(MENU_ENUM_LABEL_VALUE_USER), user + 1,
               msg_hash_to_str(MENU_ENUM_LABEL_VALUE_INPUT_ADC_TYPE));
      snprintf(label_bind_all[user], sizeof(label_bind_all[user]),
               "%s %u %s", msg_hash_to_str(MENU_ENUM_LABEL_VALUE_USER), user + 1,
               msg_hash_to_str(MENU_ENUM_LABEL_VALUE_INPUT_BIND_ALL));
      snprintf(label_bind_defaults[user], sizeof(label_bind_defaults[user]),
               "%s %u %s", msg_hash_to_str(MENU_ENUM_LABEL_VALUE_USER), user + 1,
               msg_hash_to_str(MENU_ENUM_LABEL_VALUE_INPUT_BIND_DEFAULT_ALL));
      snprintf(label_bind_all_save_autoconfig[user], sizeof(label_bind_all_save_autoconfig[user]),
               "%s %u %s", msg_hash_to_str(MENU_ENUM_LABEL_VALUE_USER), user + 1,
               msg_hash_to_str(MENU_ENUM_LABEL_VALUE_INPUT_SAVE_AUTOCONFIG));
      snprintf(label_mouse_index[user], sizeof(label_mouse_index[user]),
               "%s %u %s", msg_hash_to_str(MENU_ENUM_LABEL_VALUE_USER), user + 1,
               msg_hash_to_str(MENU_ENUM_LABEL_VALUE_INPUT_MOUSE_INDEX));

      CONFIG_UINT_ALT(
            list, list_info,
            input_config_get_device_ptr(user),
            key_type[user],
            label_type[user],
            user,
            &group_info,
            &subgroup_info,
            parent_group,
            general_write_handler,
            general_read_handler);
      (*list)[list_info->index - 1].index = user + 1;
      (*list)[list_info->index - 1].index_offset = user;
      (*list)[list_info->index - 1].action_left   = &setting_action_left_libretro_device_type;
      (*list)[list_info->index - 1].action_right  = &setting_action_right_libretro_device_type;
      (*list)[list_info->index - 1].action_select = &setting_action_right_libretro_device_type;
      (*list)[list_info->index - 1].action_start  = &setting_action_start_libretro_device_type;
      (*list)[list_info->index - 1].get_string_representation =
         &setting_get_string_representation_uint_libretro_device;
      menu_settings_list_current_add_enum_idx(list, list_info,
            (enum msg_hash_enums)(MENU_ENUM_LABEL_INPUT_LIBRETRO_DEVICE + user));

      CONFIG_UINT_ALT(
            list, list_info,
            &settings->uints.input_analog_dpad_mode[user],
            key_analog[user],
            label_analog[user],
            user,
            &group_info,
            &subgroup_info,
            parent_group,
            general_write_handler,
            general_read_handler);
      (*list)[list_info->index - 1].index = user + 1;
      (*list)[list_info->index - 1].index_offset = user;
      (*list)[list_info->index - 1].action_left   = &setting_action_left_analog_dpad_mode;
      (*list)[list_info->index - 1].action_right  = &setting_action_right_analog_dpad_mode;
      (*list)[list_info->index - 1].action_select = &setting_action_right_analog_dpad_mode;
      (*list)[list_info->index - 1].action_start = &setting_action_start_analog_dpad_mode;
      (*list)[list_info->index - 1].get_string_representation =
         &setting_get_string_representation_uint_analog_dpad_mode;
      menu_settings_list_current_add_enum_idx(list, list_info,
            (enum msg_hash_enums)(MENU_ENUM_LABEL_INPUT_PLAYER_ANALOG_DPAD_MODE + user));

      CONFIG_ACTION_ALT(
            list, list_info,
            key[user],
            label[user],
            &group_info,
            &subgroup_info,
            parent_group);
      (*list)[list_info->index - 1].index = user + 1;
      (*list)[list_info->index - 1].index_offset = user;
      (*list)[list_info->index - 1].action_start  = &setting_action_start_bind_device;
      (*list)[list_info->index - 1].action_left   = &setting_action_left_bind_device;
      (*list)[list_info->index - 1].action_right  = &setting_action_right_bind_device;
      (*list)[list_info->index - 1].action_select = &setting_action_right_bind_device;
      (*list)[list_info->index - 1].get_string_representation = &get_string_representation_bind_device;

      CONFIG_ACTION_ALT(
            list, list_info,
            key_bind_all[user],
            label_bind_all[user],
            &group_info,
            &subgroup_info,
            parent_group);
      (*list)[list_info->index - 1].index          = user + 1;
      (*list)[list_info->index - 1].index_offset   = user;
      (*list)[list_info->index - 1].action_ok      = &setting_action_ok_bind_all;
      (*list)[list_info->index - 1].action_cancel  = NULL;

      CONFIG_ACTION_ALT(
            list, list_info,
            key_bind_defaults[user],
            label_bind_defaults[user],
            &group_info,
            &subgroup_info,
            parent_group);
      (*list)[list_info->index - 1].index          = user + 1;
      (*list)[list_info->index - 1].index_offset   = user;
      (*list)[list_info->index - 1].action_ok      = &setting_action_ok_bind_defaults;
      (*list)[list_info->index - 1].action_cancel  = NULL;

      CONFIG_ACTION_ALT(
            list, list_info,
            key_bind_all_save_autoconfig[user],
            label_bind_all_save_autoconfig[user],
            &group_info,
            &subgroup_info,
            parent_group);
      (*list)[list_info->index - 1].index          = user + 1;
      (*list)[list_info->index - 1].index_offset   = user;
      (*list)[list_info->index - 1].action_ok      = &setting_action_ok_bind_all_save_autoconfig;
      (*list)[list_info->index - 1].action_cancel  = NULL;

      CONFIG_UINT_ALT(
            list, list_info,
            &settings->uints.input_mouse_index[user],
            mouse_index[user],
            label_mouse_index[user],
            0,
            &group_info,
            &subgroup_info,
            parent_group,
            general_write_handler,
            general_read_handler);
      (*list)[list_info->index - 1].index        = user + 1;
      (*list)[list_info->index - 1].index_offset = user;
      (*list)[list_info->index - 1].action_left  = &setting_action_left_mouse_index;
      (*list)[list_info->index - 1].action_right = &setting_action_right_mouse_index;
   }

   for (i = 0; i < RARCH_BIND_LIST_END; i ++)
   {
      char label[255];
      char name[255];

      if (input_config_bind_map_get_meta(i))
         continue;

      label[0] = name[0]          = '\0';

      fill_pathname_noext(label, buffer[user],
            " ",
            sizeof(label));

      if (
            settings->bools.input_descriptor_label_show
            && (i < RARCH_FIRST_META_KEY)
            && core_has_set_input_descriptor()
            && (i != RARCH_TURBO_ENABLE)
         )
      {
         if (system->input_desc_btn[user][i])
            strlcat(label,
                  system->input_desc_btn[user][i],
                  sizeof(label));
         else
         {
            strlcat(label, msg_hash_to_str(MENU_ENUM_LABEL_VALUE_NOT_AVAILABLE),
                  sizeof(label));

            if (settings->bools.input_descriptor_hide_unbound)
               continue;
         }
      }
      else
         strlcat(label, input_config_bind_map_get_desc(i), sizeof(label));

      snprintf(name, sizeof(name), "p%u_%s", user + 1, input_config_bind_map_get_base(i));

      CONFIG_BIND_ALT(
            list, list_info,
            &input_config_binds[user][i],
            user + 1,
            user,
            strdup(name),
            strdup(label),
            &defaults[i],
            &group_info,
            &subgroup_info,
            parent_group);
      (*list)[list_info->index - 1].bind_type = i + MENU_SETTINGS_BIND_BEGIN;
   }

   END_SUB_GROUP(list, list_info, parent_group);
   END_GROUP(list, list_info, parent_group);

   return true;
}

/**
 * config_get_audio_resampler_driver_options:
 *
 * Get an enumerated list of all resampler driver names, separated by '|'.
 *
 * Returns: string listing of all resampler driver names, separated by '|'.
 **/
static const char* config_get_audio_resampler_driver_options(void)
{
   return char_list_new_special(STRING_LIST_AUDIO_RESAMPLER_DRIVERS, NULL);
}

static int directory_action_start_generic(void *data)
{
   rarch_setting_t *setting = (rarch_setting_t*)data;

   if (!setting)
      return -1;

   setting_set_with_string_representation(setting,
         setting->default_value.string);

   return 0;
}

static bool setting_append_list(
      enum settings_list_type type,
      rarch_setting_t **list,
      rarch_setting_info_t *list_info,
      const char *parent_group)
{
   unsigned user;
   rarch_setting_group_info_t group_info    = {0};
   rarch_setting_group_info_t subgroup_info = {0};
   settings_t *settings                     = config_get_ptr();
   global_t   *global                       = global_get_ptr();

   (void)settings;
   (void)global;

   switch (type)
   {
      case SETTINGS_LIST_MAIN_MENU:
         START_GROUP(list, list_info, &group_info, msg_hash_to_str(MENU_ENUM_LABEL_MAIN_MENU), parent_group);
         menu_settings_list_current_add_enum_idx(list, list_info, MENU_ENUM_LABEL_MAIN_MENU);
         START_SUB_GROUP(list, list_info, "State", &group_info, &subgroup_info, parent_group);

         CONFIG_INT(
               list, list_info,
               &settings->ints.state_slot,
               MENU_ENUM_LABEL_STATE_SLOT,
               MENU_ENUM_LABEL_VALUE_STATE_SLOT,
               0,
               &group_info,
               &subgroup_info,
               parent_group,
               general_write_handler,
               general_read_handler);
         menu_settings_list_current_add_range(list, list_info, -1, 0, 1, true, false);

         CONFIG_ACTION(
               list, list_info,
               MENU_ENUM_LABEL_START_CORE,
               MENU_ENUM_LABEL_VALUE_START_CORE,
               &group_info,
               &subgroup_info,
               parent_group);

#if defined(HAVE_VIDEO_PROCESSOR)
         CONFIG_ACTION(
               list, list_info,
               MENU_ENUM_LABEL_START_VIDEO_PROCESSOR,
               MENU_ENUM_LABEL_VALUE_START_VIDEO_PROCESSOR,
               &group_info,
               &subgroup_info,
               parent_group);
#endif

#if defined(HAVE_NETWORKING) && defined(HAVE_NETWORKGAMEPAD)
         CONFIG_ACTION(
               list, list_info,
               MENU_ENUM_LABEL_START_NET_RETROPAD,
               MENU_ENUM_LABEL_VALUE_START_NET_RETROPAD,
               &group_info,
               &subgroup_info,
               parent_group);
#endif

         CONFIG_ACTION(
               list, list_info,
               MENU_ENUM_LABEL_CONTENT_SETTINGS,
               MENU_ENUM_LABEL_VALUE_CONTENT_SETTINGS,
               &group_info,
               &subgroup_info,
               parent_group);

         CONFIG_ACTION(
               list, list_info,
               MENU_ENUM_LABEL_XMB_MAIN_MENU_ENABLE_SETTINGS,
               MENU_ENUM_LABEL_VALUE_XMB_MAIN_MENU_ENABLE_SETTINGS,
               &group_info,
               &subgroup_info,
               parent_group);

         CONFIG_ACTION(
               list, list_info,
               MENU_ENUM_LABEL_MENU_DISABLE_KIOSK_MODE,
               MENU_ENUM_LABEL_VALUE_MENU_DISABLE_KIOSK_MODE,
               &group_info,
               &subgroup_info,
               parent_group);

#ifndef HAVE_DYNAMIC
         if (frontend_driver_has_fork())
#endif
         {
            char ext_name[255];

            ext_name[0] = '\0';

            if (frontend_driver_get_core_extension(ext_name, sizeof(ext_name)))
            {
               CONFIG_ACTION(
                     list, list_info,
                     MENU_ENUM_LABEL_CORE_LIST,
                     MENU_ENUM_LABEL_VALUE_CORE_LIST,
                     &group_info,
                     &subgroup_info,
                     parent_group);
               (*list)[list_info->index - 1].size                = (uint32_t)path_get_realsize(RARCH_PATH_CORE);
               (*list)[list_info->index - 1].value.target.string = path_get_ptr(RARCH_PATH_CORE);
               (*list)[list_info->index - 1].values       = ext_name;
               menu_settings_list_current_add_cmd(list, list_info, CMD_EVENT_LOAD_CORE);
               settings_data_list_current_add_flags(list, list_info, SD_FLAG_BROWSER_ACTION);
            }
         }

         CONFIG_ACTION(
               list, list_info,
               MENU_ENUM_LABEL_LOAD_CONTENT_LIST,
               MENU_ENUM_LABEL_VALUE_LOAD_CONTENT_LIST,
               &group_info,
               &subgroup_info,
               parent_group);

         if (settings->bools.history_list_enable)
         {
            CONFIG_ACTION(
                  list, list_info,
                  MENU_ENUM_LABEL_LOAD_CONTENT_HISTORY,
                  MENU_ENUM_LABEL_VALUE_LOAD_CONTENT_HISTORY,
                  &group_info,
                  &subgroup_info,
                  parent_group);
         }

         if (string_is_not_equal_fast(settings->arrays.menu_driver, "xmb", 3))
         {
            CONFIG_ACTION(
                  list, list_info,
                  MENU_ENUM_LABEL_ADD_CONTENT_LIST,
                  MENU_ENUM_LABEL_VALUE_ADD_CONTENT_LIST,
                  &group_info,
                  &subgroup_info,
                  parent_group);
         }

#if defined(HAVE_NETWORKING)
         CONFIG_ACTION(
               list, list_info,
               MENU_ENUM_LABEL_NETPLAY,
               MENU_ENUM_LABEL_VALUE_NETPLAY,
               &group_info,
               &subgroup_info,
               parent_group);

         CONFIG_ACTION(
               list, list_info,
               MENU_ENUM_LABEL_ONLINE_UPDATER,
               MENU_ENUM_LABEL_VALUE_ONLINE_UPDATER,
               &group_info,
               &subgroup_info,
               parent_group);
#endif

         CONFIG_ACTION(
               list, list_info,
               MENU_ENUM_LABEL_SETTINGS,
               MENU_ENUM_LABEL_VALUE_SETTINGS,
               &group_info,
               &subgroup_info,
               parent_group);

         CONFIG_ACTION(
               list, list_info,
               MENU_ENUM_LABEL_INFORMATION_LIST,
               MENU_ENUM_LABEL_VALUE_INFORMATION_LIST,
               &group_info,
               &subgroup_info,
               parent_group);

#ifndef __CELLOS_LV2__
         CONFIG_ACTION(
               list, list_info,
               MENU_ENUM_LABEL_RESTART_RETROARCH,
               MENU_ENUM_LABEL_VALUE_RESTART_RETROARCH,
               &group_info,
               &subgroup_info,
               parent_group);
         menu_settings_list_current_add_cmd(list, list_info, CMD_EVENT_RESTART_RETROARCH);
#endif

         CONFIG_ACTION(
               list, list_info,
               MENU_ENUM_LABEL_CONFIGURATIONS_LIST,
               MENU_ENUM_LABEL_VALUE_CONFIGURATIONS_LIST,
               &group_info,
               &subgroup_info,
               parent_group);
         settings_data_list_current_add_flags(list, list_info, SD_FLAG_LAKKA_ADVANCED);

         CONFIG_ACTION(
               list, list_info,
               MENU_ENUM_LABEL_CONFIGURATIONS,
               MENU_ENUM_LABEL_VALUE_CONFIGURATIONS,
               &group_info,
               &subgroup_info,
               parent_group);
         settings_data_list_current_add_flags(list, list_info, SD_FLAG_LAKKA_ADVANCED);

         CONFIG_ACTION(
               list, list_info,
               MENU_ENUM_LABEL_SAVE_CURRENT_CONFIG,
               MENU_ENUM_LABEL_VALUE_SAVE_CURRENT_CONFIG,
               &group_info,
               &subgroup_info,
               parent_group);
         menu_settings_list_current_add_cmd(list, list_info, CMD_EVENT_MENU_SAVE_CURRENT_CONFIG);
         settings_data_list_current_add_flags(list, list_info, SD_FLAG_LAKKA_ADVANCED);

         CONFIG_ACTION(
               list, list_info,
               MENU_ENUM_LABEL_SAVE_NEW_CONFIG,
               MENU_ENUM_LABEL_VALUE_SAVE_NEW_CONFIG,
               &group_info,
               &subgroup_info,
               parent_group);
         menu_settings_list_current_add_cmd(list, list_info, CMD_EVENT_MENU_SAVE_CONFIG);
         settings_data_list_current_add_flags(list, list_info, SD_FLAG_LAKKA_ADVANCED);

         CONFIG_ACTION(
               list, list_info,
               MENU_ENUM_LABEL_SAVE_CURRENT_CONFIG_OVERRIDE_CORE,
               MENU_ENUM_LABEL_VALUE_SAVE_CURRENT_CONFIG_OVERRIDE_CORE,
               &group_info,
               &subgroup_info,
               parent_group);
         menu_settings_list_current_add_cmd(list, list_info, CMD_EVENT_MENU_SAVE_CURRENT_CONFIG_OVERRIDE_CORE);
         settings_data_list_current_add_flags(list, list_info, SD_FLAG_LAKKA_ADVANCED);

         CONFIG_ACTION(
               list, list_info,
               MENU_ENUM_LABEL_SAVE_CURRENT_CONFIG_OVERRIDE_GAME,
               MENU_ENUM_LABEL_VALUE_SAVE_CURRENT_CONFIG_OVERRIDE_GAME,
               &group_info,
               &subgroup_info,
               parent_group);
         menu_settings_list_current_add_cmd(list, list_info, CMD_EVENT_MENU_SAVE_CURRENT_CONFIG_OVERRIDE_GAME);
         settings_data_list_current_add_flags(list, list_info, SD_FLAG_LAKKA_ADVANCED);

         CONFIG_ACTION(
               list, list_info,
               MENU_ENUM_LABEL_HELP_LIST,
               MENU_ENUM_LABEL_VALUE_HELP_LIST,
               &group_info,
               &subgroup_info,
               parent_group);
         settings_data_list_current_add_flags(list, list_info, SD_FLAG_LAKKA_ADVANCED);

#if !defined(IOS)
         /* Apple rejects iOS apps that lets you forcibly quit an application. */
         CONFIG_ACTION(
               list, list_info,
               MENU_ENUM_LABEL_QUIT_RETROARCH,
               MENU_ENUM_LABEL_VALUE_QUIT_RETROARCH,
               &group_info,
               &subgroup_info,
               parent_group);
         menu_settings_list_current_add_cmd(list, list_info, CMD_EVENT_QUIT);
#endif

#if defined(HAVE_LAKKA)
         CONFIG_ACTION(
               list, list_info,
               MENU_ENUM_LABEL_REBOOT,
               MENU_ENUM_LABEL_VALUE_REBOOT,
               &group_info,
               &subgroup_info,
               parent_group);
         menu_settings_list_current_add_cmd(list, list_info, CMD_EVENT_REBOOT);

         CONFIG_ACTION(
               list, list_info,
               MENU_ENUM_LABEL_SHUTDOWN,
               MENU_ENUM_LABEL_VALUE_SHUTDOWN,
               &group_info,
               &subgroup_info,
               parent_group);
         menu_settings_list_current_add_cmd(list, list_info, CMD_EVENT_SHUTDOWN);
#endif

         CONFIG_ACTION(
               list, list_info,
               MENU_ENUM_LABEL_DRIVER_SETTINGS,
               MENU_ENUM_LABEL_VALUE_DRIVER_SETTINGS,
               &group_info,
               &subgroup_info,
               parent_group);
         settings_data_list_current_add_flags(list, list_info, SD_FLAG_LAKKA_ADVANCED);

         CONFIG_ACTION(
               list, list_info,
               MENU_ENUM_LABEL_VIDEO_SETTINGS,
               MENU_ENUM_LABEL_VALUE_VIDEO_SETTINGS,
               &group_info,
               &subgroup_info,
               parent_group);

         CONFIG_ACTION(
               list, list_info,
               MENU_ENUM_LABEL_AUDIO_SETTINGS,
               MENU_ENUM_LABEL_VALUE_AUDIO_SETTINGS,
               &group_info,
               &subgroup_info,
               parent_group);

         CONFIG_ACTION(
               list, list_info,
               MENU_ENUM_LABEL_INPUT_SETTINGS,
               MENU_ENUM_LABEL_VALUE_INPUT_SETTINGS,
               &group_info,
               &subgroup_info,
               parent_group);

         CONFIG_ACTION(
               list, list_info,
               MENU_ENUM_LABEL_CORE_SETTINGS,
               MENU_ENUM_LABEL_VALUE_CORE_SETTINGS,
               &group_info,
               &subgroup_info,
               parent_group);
         settings_data_list_current_add_flags(list, list_info, SD_FLAG_ADVANCED);

         CONFIG_ACTION(
               list, list_info,
               MENU_ENUM_LABEL_CONFIGURATION_SETTINGS,
               MENU_ENUM_LABEL_VALUE_CONFIGURATION_SETTINGS,
               &group_info,
               &subgroup_info,
               parent_group);
         settings_data_list_current_add_flags(list, list_info, SD_FLAG_LAKKA_ADVANCED);

         CONFIG_ACTION(
               list, list_info,
               MENU_ENUM_LABEL_SAVING_SETTINGS,
               MENU_ENUM_LABEL_VALUE_SAVING_SETTINGS,
               &group_info,
               &subgroup_info,
               parent_group);
         settings_data_list_current_add_flags(list, list_info, SD_FLAG_LAKKA_ADVANCED);

         CONFIG_ACTION(
               list, list_info,
               MENU_ENUM_LABEL_LOGGING_SETTINGS,
               MENU_ENUM_LABEL_VALUE_LOGGING_SETTINGS,
               &group_info,
               &subgroup_info,
               parent_group);
         settings_data_list_current_add_flags(list, list_info, SD_FLAG_ADVANCED);

         CONFIG_ACTION(
               list, list_info,
               MENU_ENUM_LABEL_FRAME_THROTTLE_SETTINGS,
               MENU_ENUM_LABEL_VALUE_FRAME_THROTTLE_SETTINGS,
               &group_info,
               &subgroup_info,
               parent_group);
         settings_data_list_current_add_flags(list, list_info, SD_FLAG_LAKKA_ADVANCED);

         CONFIG_ACTION(
               list, list_info,
               MENU_ENUM_LABEL_REWIND_SETTINGS,
               MENU_ENUM_LABEL_VALUE_REWIND_SETTINGS,
               &group_info,
               &subgroup_info,
               parent_group);
         settings_data_list_current_add_flags(list, list_info, SD_FLAG_LAKKA_ADVANCED);

         CONFIG_ACTION(
               list, list_info,
               MENU_ENUM_LABEL_RECORDING_SETTINGS,
               MENU_ENUM_LABEL_VALUE_RECORDING_SETTINGS,
               &group_info,
               &subgroup_info,
               parent_group);
         settings_data_list_current_add_flags(list, list_info, SD_FLAG_LAKKA_ADVANCED);

         CONFIG_ACTION(
               list, list_info,
               MENU_ENUM_LABEL_ONSCREEN_DISPLAY_SETTINGS,
               MENU_ENUM_LABEL_VALUE_ONSCREEN_DISPLAY_SETTINGS,
               &group_info,
               &subgroup_info,
               parent_group);
         settings_data_list_current_add_flags(list, list_info, SD_FLAG_LAKKA_ADVANCED);

         CONFIG_ACTION(
               list, list_info,
               MENU_ENUM_LABEL_ONSCREEN_OVERLAY_SETTINGS,
               MENU_ENUM_LABEL_VALUE_ONSCREEN_OVERLAY_SETTINGS,
               &group_info,
               &subgroup_info,
               parent_group);
         settings_data_list_current_add_flags(list, list_info, SD_FLAG_LAKKA_ADVANCED);

         CONFIG_ACTION(
               list, list_info,
               MENU_ENUM_LABEL_ONSCREEN_NOTIFICATIONS_SETTINGS,
               MENU_ENUM_LABEL_VALUE_ONSCREEN_NOTIFICATIONS_SETTINGS,
               &group_info,
               &subgroup_info,
               parent_group);
         settings_data_list_current_add_flags(list, list_info, SD_FLAG_LAKKA_ADVANCED);

         CONFIG_ACTION(
               list, list_info,
               MENU_ENUM_LABEL_MENU_SETTINGS,
               MENU_ENUM_LABEL_VALUE_MENU_SETTINGS,
               &group_info,
               &subgroup_info,
               parent_group);

         CONFIG_ACTION(
               list, list_info,
               MENU_ENUM_LABEL_MENU_VIEWS_SETTINGS,
               MENU_ENUM_LABEL_VALUE_MENU_VIEWS_SETTINGS,
               &group_info,
               &subgroup_info,
               parent_group);

         CONFIG_ACTION(
               list, list_info,
               MENU_ENUM_LABEL_QUICK_MENU_VIEWS_SETTINGS,
               MENU_ENUM_LABEL_VALUE_QUICK_MENU_VIEWS_SETTINGS,
               &group_info,
               &subgroup_info,
               parent_group);

         CONFIG_ACTION(
               list, list_info,
               MENU_ENUM_LABEL_USER_INTERFACE_SETTINGS,
               MENU_ENUM_LABEL_VALUE_USER_INTERFACE_SETTINGS,
               &group_info,
               &subgroup_info,
               parent_group);

         CONFIG_ACTION(
               list, list_info,
               MENU_ENUM_LABEL_MENU_FILE_BROWSER_SETTINGS,
               MENU_ENUM_LABEL_VALUE_MENU_FILE_BROWSER_SETTINGS,
               &group_info,
               &subgroup_info,
               parent_group);
         settings_data_list_current_add_flags(list, list_info, SD_FLAG_LAKKA_ADVANCED);

         CONFIG_ACTION(
               list, list_info,
               MENU_ENUM_LABEL_RETRO_ACHIEVEMENTS_SETTINGS,
               MENU_ENUM_LABEL_VALUE_RETRO_ACHIEVEMENTS_SETTINGS,
               &group_info,
               &subgroup_info,
               parent_group);

         CONFIG_ACTION(
               list, list_info,
               MENU_ENUM_LABEL_UPDATER_SETTINGS,
               MENU_ENUM_LABEL_VALUE_UPDATER_SETTINGS,
               &group_info,
               &subgroup_info,
               parent_group);
         settings_data_list_current_add_flags(list, list_info, SD_FLAG_ADVANCED);

         if (string_is_not_equal_fast(settings->arrays.wifi_driver, "null", 4))
         {
            CONFIG_ACTION(
                  list, list_info,
                  MENU_ENUM_LABEL_WIFI_SETTINGS,
                  MENU_ENUM_LABEL_VALUE_WIFI_SETTINGS,
                  &group_info,
                  &subgroup_info,
                  parent_group);
         }

         CONFIG_ACTION(
               list, list_info,
               MENU_ENUM_LABEL_NETWORK_SETTINGS,
               MENU_ENUM_LABEL_VALUE_NETWORK_SETTINGS,
               &group_info,
               &subgroup_info,
               parent_group);
         settings_data_list_current_add_flags(list, list_info, SD_FLAG_LAKKA_ADVANCED);

#ifdef HAVE_LAKKA
         CONFIG_ACTION(
               list, list_info,
               MENU_ENUM_LABEL_LAKKA_SERVICES,
               MENU_ENUM_LABEL_VALUE_LAKKA_SERVICES,
               &group_info,
               &subgroup_info,
               parent_group);
#endif

         CONFIG_ACTION(
               list, list_info,
               MENU_ENUM_LABEL_PLAYLIST_SETTINGS,
               MENU_ENUM_LABEL_VALUE_PLAYLIST_SETTINGS,
               &group_info,
               &subgroup_info,
               parent_group);
         settings_data_list_current_add_flags(list, list_info, SD_FLAG_LAKKA_ADVANCED);

         CONFIG_ACTION(
               list, list_info,
               MENU_ENUM_LABEL_USER_SETTINGS,
               MENU_ENUM_LABEL_VALUE_USER_SETTINGS,
               &group_info,
               &subgroup_info,
               parent_group);

         CONFIG_ACTION(
               list, list_info,
               MENU_ENUM_LABEL_DIRECTORY_SETTINGS,
               MENU_ENUM_LABEL_VALUE_DIRECTORY_SETTINGS,
               &group_info,
               &subgroup_info,
               parent_group);
         settings_data_list_current_add_flags(list, list_info, SD_FLAG_LAKKA_ADVANCED);

         CONFIG_ACTION(
               list, list_info,
               MENU_ENUM_LABEL_PRIVACY_SETTINGS,
               MENU_ENUM_LABEL_VALUE_PRIVACY_SETTINGS,
               &group_info,
               &subgroup_info,
               parent_group);

         for (user = 0; user < MAX_USERS; user++)
            setting_append_list_input_player_options(list, list_info, parent_group, user);

         END_SUB_GROUP(list, list_info, parent_group);
         END_GROUP(list, list_info, parent_group);
         break;
      case SETTINGS_LIST_DRIVERS:
         {
            unsigned i;
            struct string_options_entry string_options_entries[10];

            START_GROUP(list, list_info, &group_info, msg_hash_to_str(MENU_ENUM_LABEL_VALUE_DRIVER_SETTINGS), parent_group);
            menu_settings_list_current_add_enum_idx(list, list_info, MENU_ENUM_LABEL_DRIVER_SETTINGS);

            parent_group = msg_hash_to_str(MENU_ENUM_LABEL_SETTINGS);

            START_SUB_GROUP(list, list_info, "State", &group_info,
                  &subgroup_info, parent_group);

            string_options_entries[0].target         = settings->arrays.input_driver;
            string_options_entries[0].len            = sizeof(settings->arrays.input_driver);
            string_options_entries[0].name_enum_idx  = MENU_ENUM_LABEL_INPUT_DRIVER;
            string_options_entries[0].SHORT_enum_idx = MENU_ENUM_LABEL_VALUE_INPUT_DRIVER;
            string_options_entries[0].default_value  = config_get_default_input();
            string_options_entries[0].values         = config_get_input_driver_options();

            string_options_entries[1].target         = settings->arrays.input_joypad_driver;
            string_options_entries[1].len            = sizeof(settings->arrays.input_joypad_driver);
            string_options_entries[1].name_enum_idx  = MENU_ENUM_LABEL_JOYPAD_DRIVER;
            string_options_entries[1].SHORT_enum_idx = MENU_ENUM_LABEL_VALUE_JOYPAD_DRIVER;
            string_options_entries[1].default_value  = config_get_default_joypad();
            string_options_entries[1].values         = config_get_joypad_driver_options();

            string_options_entries[2].target         = settings->arrays.video_driver;
            string_options_entries[2].len            = sizeof(settings->arrays.video_driver);
            string_options_entries[2].name_enum_idx  = MENU_ENUM_LABEL_VIDEO_DRIVER;
            string_options_entries[2].SHORT_enum_idx = MENU_ENUM_LABEL_VALUE_VIDEO_DRIVER;
            string_options_entries[2].default_value  = config_get_default_video();
            string_options_entries[2].values         = config_get_video_driver_options();

            string_options_entries[3].target         = settings->arrays.audio_driver;
            string_options_entries[3].len            = sizeof(settings->arrays.audio_driver);
            string_options_entries[3].name_enum_idx  = MENU_ENUM_LABEL_AUDIO_DRIVER;
            string_options_entries[3].SHORT_enum_idx = MENU_ENUM_LABEL_VALUE_AUDIO_DRIVER;
            string_options_entries[3].default_value  = config_get_default_audio();
            string_options_entries[3].values         = config_get_audio_driver_options();

            string_options_entries[4].target         = settings->arrays.audio_resampler;
            string_options_entries[4].len            = sizeof(settings->arrays.audio_resampler);
            string_options_entries[4].name_enum_idx  = MENU_ENUM_LABEL_AUDIO_RESAMPLER_DRIVER;
            string_options_entries[4].SHORT_enum_idx = MENU_ENUM_LABEL_VALUE_AUDIO_RESAMPLER_DRIVER;
            string_options_entries[4].default_value  = config_get_default_audio_resampler();
            string_options_entries[4].values         = config_get_audio_resampler_driver_options();

            string_options_entries[5].target         = settings->arrays.camera_driver;
            string_options_entries[5].len            = sizeof(settings->arrays.camera_driver);
            string_options_entries[5].name_enum_idx  = MENU_ENUM_LABEL_CAMERA_DRIVER;
            string_options_entries[5].SHORT_enum_idx = MENU_ENUM_LABEL_VALUE_CAMERA_DRIVER;
            string_options_entries[5].default_value  = config_get_default_camera();
            string_options_entries[5].values         = config_get_camera_driver_options();

            string_options_entries[6].target         = settings->arrays.wifi_driver;
            string_options_entries[6].len            = sizeof(settings->arrays.wifi_driver);
            string_options_entries[6].name_enum_idx  = MENU_ENUM_LABEL_WIFI_DRIVER;
            string_options_entries[6].SHORT_enum_idx = MENU_ENUM_LABEL_VALUE_WIFI_DRIVER;
            string_options_entries[6].default_value  = config_get_default_wifi();
            string_options_entries[6].values         = config_get_wifi_driver_options();

            string_options_entries[7].target         = settings->arrays.location_driver;
            string_options_entries[7].len            = sizeof(settings->arrays.location_driver);
            string_options_entries[7].name_enum_idx  = MENU_ENUM_LABEL_LOCATION_DRIVER;
            string_options_entries[7].SHORT_enum_idx = MENU_ENUM_LABEL_VALUE_LOCATION_DRIVER;
            string_options_entries[7].default_value  = config_get_default_location();
            string_options_entries[7].values         = config_get_location_driver_options();

            string_options_entries[8].target         = settings->arrays.menu_driver;
            string_options_entries[8].len            = sizeof(settings->arrays.menu_driver);
            string_options_entries[8].name_enum_idx  = MENU_ENUM_LABEL_MENU_DRIVER;
            string_options_entries[8].SHORT_enum_idx = MENU_ENUM_LABEL_VALUE_MENU_DRIVER;
            string_options_entries[8].default_value  = config_get_default_menu();
            string_options_entries[8].values         = config_get_menu_driver_options();

            string_options_entries[9].target         = settings->arrays.record_driver;
            string_options_entries[9].len            = sizeof(settings->arrays.record_driver);
            string_options_entries[9].name_enum_idx  = MENU_ENUM_LABEL_RECORD_DRIVER;
            string_options_entries[9].SHORT_enum_idx = MENU_ENUM_LABEL_VALUE_RECORD_DRIVER;
            string_options_entries[9].default_value  = config_get_default_record();
            string_options_entries[9].values         = config_get_record_driver_options();

            for (i = 0; i < ARRAY_SIZE(string_options_entries); i++)
            {
               CONFIG_STRING_OPTIONS(
                     list, list_info,
                     string_options_entries[i].target,
                     string_options_entries[i].len,
                     string_options_entries[i].name_enum_idx,
                     string_options_entries[i].SHORT_enum_idx,
                     string_options_entries[i].default_value,
                     string_options_entries[i].values,
                     &group_info,
                     &subgroup_info,
                     parent_group,
                     general_read_handler,
                     general_write_handler);
               settings_data_list_current_add_flags(list, list_info, SD_FLAG_IS_DRIVER);
               (*list)[list_info->index - 1].action_left  = setting_string_action_left_driver;
               (*list)[list_info->index - 1].action_right = setting_string_action_right_driver;
            }

            END_SUB_GROUP(list, list_info, parent_group);
            END_GROUP(list, list_info, parent_group);
         }
         break;
      case SETTINGS_LIST_CORE:
         {
            unsigned i;
            struct bool_entry bool_entries[5];

            START_GROUP(list, list_info, &group_info,
                  msg_hash_to_str(MENU_ENUM_LABEL_VALUE_CORE_SETTINGS), parent_group);
            menu_settings_list_current_add_enum_idx(list, list_info, MENU_ENUM_LABEL_CORE_SETTINGS);

            settings_data_list_current_add_flags(list, list_info, SD_FLAG_ADVANCED);

            parent_group = msg_hash_to_str(MENU_ENUM_LABEL_SETTINGS);

            START_SUB_GROUP(list, list_info, "State", &group_info, &subgroup_info,
                  parent_group);

            bool_entries[0].target         = &settings->bools.video_shared_context;
            bool_entries[0].name_enum_idx  = MENU_ENUM_LABEL_VIDEO_SHARED_CONTEXT;
            bool_entries[0].SHORT_enum_idx = MENU_ENUM_LABEL_VALUE_VIDEO_SHARED_CONTEXT;
            bool_entries[0].default_value  = video_shared_context;
            bool_entries[0].flags          = SD_FLAG_ADVANCED;

            bool_entries[1].target         = &settings->bools.load_dummy_on_core_shutdown;
            bool_entries[1].name_enum_idx  = MENU_ENUM_LABEL_DUMMY_ON_CORE_SHUTDOWN;
            bool_entries[1].SHORT_enum_idx = MENU_ENUM_LABEL_VALUE_DUMMY_ON_CORE_SHUTDOWN;
            bool_entries[1].default_value  = load_dummy_on_core_shutdown;
            bool_entries[1].flags          = SD_FLAG_ADVANCED;

            bool_entries[2].target         = &settings->bools.set_supports_no_game_enable;
            bool_entries[2].name_enum_idx  = MENU_ENUM_LABEL_CORE_SET_SUPPORTS_NO_CONTENT_ENABLE;
            bool_entries[2].SHORT_enum_idx = MENU_ENUM_LABEL_VALUE_CORE_SET_SUPPORTS_NO_CONTENT_ENABLE;
            bool_entries[2].default_value  = true;
            bool_entries[2].flags          = SD_FLAG_ADVANCED;

            bool_entries[3].target         = &settings->bools.check_firmware_before_loading;
            bool_entries[3].name_enum_idx  = MENU_ENUM_LABEL_CHECK_FOR_MISSING_FIRMWARE;
            bool_entries[3].SHORT_enum_idx = MENU_ENUM_LABEL_VALUE_CHECK_FOR_MISSING_FIRMWARE;
            bool_entries[3].default_value  = true;
            bool_entries[3].flags          = SD_FLAG_ADVANCED;

            bool_entries[4].target         = &settings->bools.video_allow_rotate;
            bool_entries[4].name_enum_idx  = MENU_ENUM_LABEL_VIDEO_ALLOW_ROTATE;
            bool_entries[4].SHORT_enum_idx = MENU_ENUM_LABEL_VALUE_VIDEO_ALLOW_ROTATE;
            bool_entries[4].default_value  = allow_rotate;
            bool_entries[4].flags          = SD_FLAG_ADVANCED;

            for (i = 0; i < ARRAY_SIZE(bool_entries); i++)
            {
               CONFIG_BOOL(
                     list, list_info,
                     bool_entries[i].target,
                     bool_entries[i].name_enum_idx,
                     bool_entries[i].SHORT_enum_idx,
                     bool_entries[i].default_value,
                     MENU_ENUM_LABEL_VALUE_OFF,
                     MENU_ENUM_LABEL_VALUE_ON,
                     &group_info,
                     &subgroup_info,
                     parent_group,
                     general_write_handler,
                     general_read_handler,
                     bool_entries[i].flags);
            }


            END_SUB_GROUP(list, list_info, parent_group);
            END_GROUP(list, list_info, parent_group);
         }
         break;
      case SETTINGS_LIST_CONFIGURATION:
         {
            uint8_t i;
            struct bool_entry bool_entries[6];
            START_GROUP(list, list_info, &group_info,
                  msg_hash_to_str(MENU_ENUM_LABEL_VALUE_CONFIGURATION_SETTINGS), parent_group);

            parent_group = msg_hash_to_str(MENU_ENUM_LABEL_CONFIGURATION_SETTINGS);

            START_SUB_GROUP(list, list_info, "State", &group_info, &subgroup_info,
                  parent_group);

            bool_entries[0].target         = &settings->bools.config_save_on_exit;
            bool_entries[0].name_enum_idx  = MENU_ENUM_LABEL_CONFIG_SAVE_ON_EXIT;
            bool_entries[0].SHORT_enum_idx = MENU_ENUM_LABEL_VALUE_CONFIG_SAVE_ON_EXIT;
            bool_entries[0].default_value  = config_save_on_exit;
            bool_entries[0].flags          = SD_FLAG_NONE;

            bool_entries[1].target         = &settings->bools.show_hidden_files;
            bool_entries[1].name_enum_idx  = MENU_ENUM_LABEL_SHOW_HIDDEN_FILES;
            bool_entries[1].SHORT_enum_idx = MENU_ENUM_LABEL_VALUE_SHOW_HIDDEN_FILES;
            bool_entries[1].default_value  = show_hidden_files;
            bool_entries[1].flags          = SD_FLAG_NONE;

            bool_entries[2].target         = &settings->bools.game_specific_options;
            bool_entries[2].name_enum_idx  = MENU_ENUM_LABEL_GAME_SPECIFIC_OPTIONS;
            bool_entries[2].SHORT_enum_idx = MENU_ENUM_LABEL_VALUE_GAME_SPECIFIC_OPTIONS;
            bool_entries[2].default_value  = default_game_specific_options;
            bool_entries[2].flags          = SD_FLAG_ADVANCED;

            bool_entries[3].target         = &settings->bools.auto_overrides_enable;
            bool_entries[3].name_enum_idx  = MENU_ENUM_LABEL_AUTO_OVERRIDES_ENABLE;
            bool_entries[3].SHORT_enum_idx = MENU_ENUM_LABEL_VALUE_AUTO_OVERRIDES_ENABLE;
            bool_entries[3].default_value  = default_auto_overrides_enable;
            bool_entries[3].flags          = SD_FLAG_ADVANCED;

            bool_entries[4].target         = &settings->bools.auto_remaps_enable;
            bool_entries[4].name_enum_idx  = MENU_ENUM_LABEL_AUTO_REMAPS_ENABLE;
            bool_entries[4].SHORT_enum_idx = MENU_ENUM_LABEL_VALUE_AUTO_REMAPS_ENABLE;
            bool_entries[4].default_value  = default_auto_remaps_enable;
            bool_entries[4].flags          = SD_FLAG_ADVANCED;

            bool_entries[5].target         = &settings->bools.auto_shaders_enable;
            bool_entries[5].name_enum_idx  = MENU_ENUM_LABEL_AUTO_SHADERS_ENABLE;
            bool_entries[5].SHORT_enum_idx = MENU_ENUM_LABEL_VALUE_AUTO_SHADERS_ENABLE;
            bool_entries[5].default_value  = default_auto_shaders_enable;
            bool_entries[5].flags          = SD_FLAG_NONE;

            for (i = 0; i < ARRAY_SIZE(bool_entries); i++)
            {
               CONFIG_BOOL(
                     list, list_info,
                     bool_entries[i].target,
                     bool_entries[i].name_enum_idx,
                     bool_entries[i].SHORT_enum_idx,
                     bool_entries[i].default_value,
                     MENU_ENUM_LABEL_VALUE_OFF,
                     MENU_ENUM_LABEL_VALUE_ON,
                     &group_info,
                     &subgroup_info,
                     parent_group,
                     general_write_handler,
                     general_read_handler,
                     bool_entries[i].flags);
            }

            END_SUB_GROUP(list, list_info, parent_group);
            END_GROUP(list, list_info, parent_group);
         }
         break;
      case SETTINGS_LIST_LOGGING:
         {
            bool *tmp_b = NULL;
            START_GROUP(list, list_info, &group_info, msg_hash_to_str(MENU_ENUM_LABEL_VALUE_LOGGING_SETTINGS), parent_group);
            parent_group = msg_hash_to_str(MENU_ENUM_LABEL_LOGGING_SETTINGS);

            settings_data_list_current_add_flags(list, list_info, SD_FLAG_ADVANCED);

            START_SUB_GROUP(list, list_info, "State", &group_info, &subgroup_info,
                  parent_group);

            CONFIG_BOOL(
                  list, list_info,
                  verbosity_get_ptr(),
                  MENU_ENUM_LABEL_LOG_VERBOSITY,
                  MENU_ENUM_LABEL_VALUE_LOG_VERBOSITY,
                  false,
                  MENU_ENUM_LABEL_VALUE_OFF,
                  MENU_ENUM_LABEL_VALUE_ON,
                  &group_info,
                  &subgroup_info,
                  parent_group,
                  general_write_handler,
                  general_read_handler,
                  SD_FLAG_ADVANCED);

            CONFIG_UINT(
                  list, list_info,
                  &settings->uints.libretro_log_level,
                  MENU_ENUM_LABEL_LIBRETRO_LOG_LEVEL,
                  MENU_ENUM_LABEL_VALUE_LIBRETRO_LOG_LEVEL,
                  libretro_log_level,
                  &group_info,
                  &subgroup_info,
                  parent_group,
                  general_write_handler,
                  general_read_handler);
            menu_settings_list_current_add_range(list, list_info, 0, 3, 1.0, true, true);
            (*list)[list_info->index - 1].get_string_representation =
               &setting_get_string_representation_uint_libretro_log_level;
            settings_data_list_current_add_flags(list, list_info, SD_FLAG_ADVANCED);

            END_SUB_GROUP(list, list_info, parent_group);

            START_SUB_GROUP(list, list_info, "Performance Counters", &group_info, &subgroup_info,
                  parent_group);

            rarch_ctl(RARCH_CTL_GET_PERFCNT, &tmp_b);

            CONFIG_BOOL(
                  list, list_info,
                  tmp_b,
                  MENU_ENUM_LABEL_PERFCNT_ENABLE,
                  MENU_ENUM_LABEL_VALUE_PERFCNT_ENABLE,
                  false,
                  MENU_ENUM_LABEL_VALUE_OFF,
                  MENU_ENUM_LABEL_VALUE_ON,
                  &group_info,
                  &subgroup_info,
                  parent_group,
                  general_write_handler,
                  general_read_handler,
                  SD_FLAG_ADVANCED);
         }
         END_SUB_GROUP(list, list_info, parent_group);
         END_GROUP(list, list_info, parent_group);
         break;
      case SETTINGS_LIST_SAVING:
         {
            uint8_t i;
            struct bool_entry bool_entries[11];

            START_GROUP(list, list_info, &group_info, msg_hash_to_str(MENU_ENUM_LABEL_VALUE_SAVING_SETTINGS), parent_group);
            parent_group = msg_hash_to_str(MENU_ENUM_LABEL_SAVING_SETTINGS);

            START_SUB_GROUP(list, list_info, "State", &group_info, &subgroup_info,
                  parent_group);

            bool_entries[0].target         = &settings->bools.sort_savefiles_enable;
            bool_entries[0].name_enum_idx  = MENU_ENUM_LABEL_SORT_SAVEFILES_ENABLE;
            bool_entries[0].SHORT_enum_idx = MENU_ENUM_LABEL_VALUE_SORT_SAVEFILES_ENABLE;
            bool_entries[0].default_value  = default_sort_savefiles_enable;
            bool_entries[0].flags          = SD_FLAG_ADVANCED;

            bool_entries[1].target         = &settings->bools.sort_savestates_enable;
            bool_entries[1].name_enum_idx  = MENU_ENUM_LABEL_SORT_SAVESTATES_ENABLE;
            bool_entries[1].SHORT_enum_idx = MENU_ENUM_LABEL_VALUE_SORT_SAVESTATES_ENABLE;
            bool_entries[1].default_value  = default_sort_savestates_enable;
            bool_entries[1].flags          = SD_FLAG_ADVANCED;

            bool_entries[2].target         = &settings->bools.block_sram_overwrite;
            bool_entries[2].name_enum_idx  = MENU_ENUM_LABEL_BLOCK_SRAM_OVERWRITE;
            bool_entries[2].SHORT_enum_idx = MENU_ENUM_LABEL_VALUE_BLOCK_SRAM_OVERWRITE;
            bool_entries[2].default_value  = block_sram_overwrite;
            bool_entries[2].flags          = SD_FLAG_NONE;

            bool_entries[3].target         = &settings->bools.savestate_auto_index;
            bool_entries[3].name_enum_idx  = MENU_ENUM_LABEL_SAVESTATE_AUTO_INDEX;
            bool_entries[3].SHORT_enum_idx = MENU_ENUM_LABEL_VALUE_SAVESTATE_AUTO_INDEX;
            bool_entries[3].default_value  = savestate_auto_index;
            bool_entries[3].flags          = SD_FLAG_NONE;

            bool_entries[4].target         = &settings->bools.savestate_auto_save;
            bool_entries[4].name_enum_idx  = MENU_ENUM_LABEL_SAVESTATE_AUTO_SAVE;
            bool_entries[4].SHORT_enum_idx = MENU_ENUM_LABEL_VALUE_SAVESTATE_AUTO_SAVE;
            bool_entries[4].default_value  = savestate_auto_save;
            bool_entries[4].flags          = SD_FLAG_NONE;

            bool_entries[5].target         = &settings->bools.savestate_auto_load;
            bool_entries[5].name_enum_idx  = MENU_ENUM_LABEL_SAVESTATE_AUTO_LOAD;
            bool_entries[5].SHORT_enum_idx = MENU_ENUM_LABEL_VALUE_SAVESTATE_AUTO_LOAD;
            bool_entries[5].default_value  = savestate_auto_load;
            bool_entries[5].flags          = SD_FLAG_NONE;

            bool_entries[6].target         = &settings->bools.savestate_thumbnail_enable;
            bool_entries[6].name_enum_idx  = MENU_ENUM_LABEL_SAVESTATE_THUMBNAIL_ENABLE;
            bool_entries[6].SHORT_enum_idx = MENU_ENUM_LABEL_VALUE_SAVESTATE_THUMBNAIL_ENABLE;
            bool_entries[6].default_value  = savestate_thumbnail_enable;
            bool_entries[6].flags          = SD_FLAG_ADVANCED;

            bool_entries[7].target         = &settings->bools.savefiles_in_content_dir;
            bool_entries[7].name_enum_idx  = MENU_ENUM_LABEL_SAVEFILES_IN_CONTENT_DIR_ENABLE;
            bool_entries[7].SHORT_enum_idx = MENU_ENUM_LABEL_VALUE_SAVEFILES_IN_CONTENT_DIR_ENABLE;
            bool_entries[7].default_value  = default_savefiles_in_content_dir;
            bool_entries[7].flags          = SD_FLAG_ADVANCED;

            bool_entries[8].target         = &settings->bools.savestates_in_content_dir;
            bool_entries[8].name_enum_idx  = MENU_ENUM_LABEL_SAVESTATES_IN_CONTENT_DIR_ENABLE;
            bool_entries[8].SHORT_enum_idx = MENU_ENUM_LABEL_VALUE_SAVESTATES_IN_CONTENT_DIR_ENABLE;
            bool_entries[8].default_value  = default_savestates_in_content_dir;
            bool_entries[8].flags          = SD_FLAG_ADVANCED;

            bool_entries[9].target         = &settings->bools.systemfiles_in_content_dir;
            bool_entries[9].name_enum_idx  = MENU_ENUM_LABEL_SYSTEMFILES_IN_CONTENT_DIR_ENABLE;
            bool_entries[9].SHORT_enum_idx = MENU_ENUM_LABEL_VALUE_SYSTEMFILES_IN_CONTENT_DIR_ENABLE;
            bool_entries[9].default_value  = default_systemfiles_in_content_dir;
            bool_entries[9].flags          = SD_FLAG_ADVANCED;

            bool_entries[10].target         = &settings->bools.screenshots_in_content_dir;
            bool_entries[10].name_enum_idx  = MENU_ENUM_LABEL_SCREENSHOTS_IN_CONTENT_DIR_ENABLE;
            bool_entries[10].SHORT_enum_idx = MENU_ENUM_LABEL_VALUE_SCREENSHOTS_IN_CONTENT_DIR_ENABLE;
            bool_entries[10].default_value  = default_screenshots_in_content_dir;
            bool_entries[10].flags          = SD_FLAG_ADVANCED;

            for (i = 0; i < ARRAY_SIZE(bool_entries); i++)
            {
               CONFIG_BOOL(
                     list, list_info,
                     bool_entries[i].target,
                     bool_entries[i].name_enum_idx,
                     bool_entries[i].SHORT_enum_idx,
                     bool_entries[i].default_value,
                     MENU_ENUM_LABEL_VALUE_OFF,
                     MENU_ENUM_LABEL_VALUE_ON,
                     &group_info,
                     &subgroup_info,
                     parent_group,
                     general_write_handler,
                     general_read_handler,
                     bool_entries[i].flags);
            }

#ifdef HAVE_THREADS
            CONFIG_UINT(
                  list, list_info,
                  &settings->uints.autosave_interval,
                  MENU_ENUM_LABEL_AUTOSAVE_INTERVAL,
                  MENU_ENUM_LABEL_VALUE_AUTOSAVE_INTERVAL,
                  autosave_interval,
                  &group_info,
                  &subgroup_info,
                  parent_group,
                  general_write_handler,
                  general_read_handler);
            menu_settings_list_current_add_cmd(list, list_info, CMD_EVENT_AUTOSAVE_INIT);
            menu_settings_list_current_add_range(list, list_info, 0, 0, 1, true, false);
            settings_data_list_current_add_flags(list, list_info, SD_FLAG_CMD_APPLY_AUTO);
            (*list)[list_info->index - 1].get_string_representation =
               &setting_get_string_representation_uint_autosave_interval;
#endif


            END_SUB_GROUP(list, list_info, parent_group);
            END_GROUP(list, list_info, parent_group);
         }
         break;
      case SETTINGS_LIST_REWIND:
         START_GROUP(list, list_info, &group_info, msg_hash_to_str(MENU_ENUM_LABEL_VALUE_REWIND_SETTINGS), parent_group);

         parent_group = msg_hash_to_str(MENU_ENUM_LABEL_REWIND_SETTINGS);

         START_SUB_GROUP(list, list_info, "State", &group_info, &subgroup_info, parent_group);


         CONFIG_BOOL(
               list, list_info,
               &settings->bools.rewind_enable,
               MENU_ENUM_LABEL_REWIND_ENABLE,
               MENU_ENUM_LABEL_VALUE_REWIND_ENABLE,
               rewind_enable,
               MENU_ENUM_LABEL_VALUE_OFF,
               MENU_ENUM_LABEL_VALUE_ON,
               &group_info,
               &subgroup_info,
               parent_group,
               general_write_handler,
               general_read_handler,
               SD_FLAG_CMD_APPLY_AUTO);
         menu_settings_list_current_add_cmd(list, list_info, CMD_EVENT_REWIND_TOGGLE);

#if 0
         CONFIG_SIZE(
               settings->rewind_buffer_size,
               "rewind_buffer_size",
               "Rewind Buffer Size",
               rewind_buffer_size,
               group_info,
               subgroup_info,
               parent_group,
               general_write_handler,
               general_read_handler)
#endif
            CONFIG_UINT(
                  list, list_info,
                  &settings->uints.rewind_granularity,
                  MENU_ENUM_LABEL_REWIND_GRANULARITY,
                  MENU_ENUM_LABEL_VALUE_REWIND_GRANULARITY,
                  rewind_granularity,
                  &group_info,
                  &subgroup_info,
                  parent_group,
                  general_write_handler,
                  general_read_handler);
         menu_settings_list_current_add_range(list, list_info, 1, 32768, 1, true, true);

         END_SUB_GROUP(list, list_info, parent_group);
         END_GROUP(list, list_info, parent_group);
         break;
      case SETTINGS_LIST_VIDEO:
         {
            struct video_viewport *custom_vp   = video_viewport_get_custom();
            START_GROUP(list, list_info, &group_info, msg_hash_to_str(MENU_ENUM_LABEL_VALUE_VIDEO_SETTINGS), parent_group);
            menu_settings_list_current_add_enum_idx(list, list_info, MENU_ENUM_LABEL_VIDEO_SETTINGS);

            parent_group = msg_hash_to_str(MENU_ENUM_LABEL_SETTINGS);

            START_SUB_GROUP(list, list_info, "State", &group_info, &subgroup_info, parent_group);

#if !defined(RARCH_CONSOLE) && !defined(RARCH_MOBILE)
            CONFIG_BOOL(
                  list, list_info,
                  &settings->bools.ui_suspend_screensaver_enable,
                  MENU_ENUM_LABEL_SUSPEND_SCREENSAVER_ENABLE,
                  MENU_ENUM_LABEL_VALUE_SUSPEND_SCREENSAVER_ENABLE,
                  true,
                  MENU_ENUM_LABEL_VALUE_OFF,
                  MENU_ENUM_LABEL_VALUE_ON,
                  &group_info,
                  &subgroup_info,
                  parent_group,
                  general_write_handler,
                  general_read_handler,
                  SD_FLAG_NONE);
            settings_data_list_current_add_flags(list, list_info, SD_FLAG_LAKKA_ADVANCED);
#endif

<<<<<<< HEAD
=======
         CONFIG_BOOL(
               list, list_info,
               &settings->fps_show,
               MENU_ENUM_LABEL_FPS_SHOW,
               MENU_ENUM_LABEL_VALUE_FPS_SHOW,
               fps_show,
               MENU_ENUM_LABEL_VALUE_OFF,
               MENU_ENUM_LABEL_VALUE_ON,
               &group_info,
               &subgroup_info,
               parent_group,
               general_write_handler,
               general_read_handler,
               SD_FLAG_NONE);

         END_SUB_GROUP(list, list_info, parent_group);
         START_SUB_GROUP(list, list_info, "Platform-specific", &group_info, &subgroup_info, parent_group);

         video_driver_menu_settings((void**)list, (void*)list_info, (void*)&group_info, (void*)&subgroup_info, parent_group);

         END_SUB_GROUP(list, list_info, parent_group);

         END_SUB_GROUP(list, list_info, parent_group);
         START_SUB_GROUP(list, list_info, "Monitor", &group_info, &subgroup_info, parent_group);

         CONFIG_UINT(
               list, list_info,
               &settings->video.monitor_index,
               MENU_ENUM_LABEL_VIDEO_MONITOR_INDEX,
               MENU_ENUM_LABEL_VALUE_VIDEO_MONITOR_INDEX,
               monitor_index,
               &group_info,
               &subgroup_info,
               parent_group,
               general_write_handler,
               general_read_handler);
         menu_settings_list_current_add_cmd(list, list_info, CMD_EVENT_REINIT);
         menu_settings_list_current_add_range(list, list_info, 0, 1, 1, true, false);
         (*list)[list_info->index - 1].get_string_representation =
            &setting_get_string_representation_uint_video_monitor_index;

         if (video_driver_has_windowed())
         {
>>>>>>> be936e9b
            CONFIG_BOOL(
                  list, list_info,
                  &settings->bools.video_fps_show,
                  MENU_ENUM_LABEL_FPS_SHOW,
                  MENU_ENUM_LABEL_VALUE_FPS_SHOW,
                  fps_show,
                  MENU_ENUM_LABEL_VALUE_OFF,
                  MENU_ENUM_LABEL_VALUE_ON,
                  &group_info,
                  &subgroup_info,
                  parent_group,
                  general_write_handler,
                  general_read_handler,
                  SD_FLAG_NONE);

            CONFIG_BOOL(
                  list, list_info,
                  &settings->bools.video_framecount_show,
                  MENU_ENUM_LABEL_FRAMECOUNT_SHOW,
                  MENU_ENUM_LABEL_VALUE_FRAMECOUNT_SHOW,
                  fps_show,
                  MENU_ENUM_LABEL_VALUE_OFF,
                  MENU_ENUM_LABEL_VALUE_ON,
                  &group_info,
                  &subgroup_info,
                  parent_group,
                  general_write_handler,
                  general_read_handler,
                  SD_FLAG_NONE);

<<<<<<< HEAD
            END_SUB_GROUP(list, list_info, parent_group);
            START_SUB_GROUP(list, list_info, "Platform-specific", &group_info, &subgroup_info, parent_group);
=======
         CONFIG_FLOAT(
               list, list_info,
               &settings->video.refresh_rate,
               MENU_ENUM_LABEL_VIDEO_REFRESH_RATE_AUTO,
               MENU_ENUM_LABEL_VALUE_VIDEO_REFRESH_RATE_AUTO,
               refresh_rate,
               "%.3f Hz",
               &group_info,
               &subgroup_info,
               parent_group,
               general_write_handler,
               general_read_handler);
         (*list)[list_info->index - 1].action_start  = &setting_action_start_video_refresh_rate_auto;
         (*list)[list_info->index - 1].action_ok     = &setting_action_ok_video_refresh_rate_auto;
         (*list)[list_info->index - 1].action_select = &setting_action_ok_video_refresh_rate_auto;
         (*list)[list_info->index - 1].get_string_representation =
            &setting_get_string_representation_st_float_video_refresh_rate_auto;
         settings_data_list_current_add_flags(list, list_info, SD_FLAG_LAKKA_ADVANCED);
>>>>>>> be936e9b

            video_driver_menu_settings((void**)list, (void*)list_info, (void*)&group_info, (void*)&subgroup_info, parent_group);

            END_SUB_GROUP(list, list_info, parent_group);

            END_SUB_GROUP(list, list_info, parent_group);
            START_SUB_GROUP(list, list_info, "Monitor", &group_info, &subgroup_info, parent_group);

            CONFIG_UINT(
                  list, list_info,
                  &settings->uints.video_monitor_index,
                  MENU_ENUM_LABEL_VIDEO_MONITOR_INDEX,
                  MENU_ENUM_LABEL_VALUE_VIDEO_MONITOR_INDEX,
                  monitor_index,
                  &group_info,
                  &subgroup_info,
                  parent_group,
                  general_write_handler,
                  general_read_handler);
            menu_settings_list_current_add_cmd(list, list_info, CMD_EVENT_REINIT);
            menu_settings_list_current_add_range(list, list_info, 0, 1, 1, true, false);
            (*list)[list_info->index - 1].get_string_representation =
               &setting_get_string_representation_uint_video_monitor_index;

<<<<<<< HEAD
            if (video_driver_has_windowed())
            {
               CONFIG_BOOL(
                     list, list_info,
                     &settings->bools.video_fullscreen,
                     MENU_ENUM_LABEL_VIDEO_FULLSCREEN,
                     MENU_ENUM_LABEL_VALUE_VIDEO_FULLSCREEN,
                     fullscreen,
                     MENU_ENUM_LABEL_VALUE_OFF,
                     MENU_ENUM_LABEL_VALUE_ON,
                     &group_info,
                     &subgroup_info,
                     parent_group,
                     general_write_handler,
                     general_read_handler,
                     SD_FLAG_CMD_APPLY_AUTO);
               menu_settings_list_current_add_cmd(list, list_info, CMD_EVENT_REINIT_FROM_TOGGLE);
               settings_data_list_current_add_flags(list, list_info, SD_FLAG_LAKKA_ADVANCED);
            }
            if (video_driver_has_windowed())
            {
               CONFIG_BOOL(
                     list, list_info,
                     &settings->bools.video_windowed_fullscreen,
                     MENU_ENUM_LABEL_VIDEO_WINDOWED_FULLSCREEN,
                     MENU_ENUM_LABEL_VALUE_VIDEO_WINDOWED_FULLSCREEN,
                     windowed_fullscreen,
                     MENU_ENUM_LABEL_VALUE_OFF,
                     MENU_ENUM_LABEL_VALUE_ON,
                     &group_info,
                     &subgroup_info,
                     parent_group,
                     general_write_handler,
                     general_read_handler,
                     SD_FLAG_NONE);
               settings_data_list_current_add_flags(list, list_info, SD_FLAG_LAKKA_ADVANCED);
=======
         END_SUB_GROUP(list, list_info, parent_group);
         START_SUB_GROUP(list, list_info, "Aspect", &group_info, &subgroup_info, parent_group);
         CONFIG_UINT(
               list, list_info,
               &settings->video.aspect_ratio_idx,
               MENU_ENUM_LABEL_VIDEO_ASPECT_RATIO_INDEX,
               MENU_ENUM_LABEL_VALUE_VIDEO_ASPECT_RATIO_INDEX,
               aspect_ratio_idx,
               &group_info,
               &subgroup_info,
               parent_group,
               general_write_handler,
               general_read_handler);
         menu_settings_list_current_add_cmd(
               list,
               list_info,
               CMD_EVENT_VIDEO_SET_ASPECT_RATIO);
         menu_settings_list_current_add_range(
               list,
               list_info,
               0,
               LAST_ASPECT_RATIO,
               1,
               true,
               true);
         settings_data_list_current_add_flags(list, list_info, SD_FLAG_CMD_APPLY_AUTO);
         (*list)[list_info->index - 1].get_string_representation =
            &setting_get_string_representation_uint_aspect_ratio_index;
>>>>>>> be936e9b

               CONFIG_UINT(
                     list, list_info,
                     &settings->uints.video_fullscreen_x,
                     MENU_ENUM_LABEL_VIDEO_FULLSCREEN_X,
                     MENU_ENUM_LABEL_VALUE_VIDEO_FULLSCREEN_X,
                     fullscreen_x,
                     &group_info,
                     &subgroup_info,
                     parent_group,
                     general_write_handler,
                     general_read_handler);
               menu_settings_list_current_add_range(list, list_info, 0, 7680, 8, true, true);
               settings_data_list_current_add_flags(list, list_info, SD_FLAG_ADVANCED);

               CONFIG_UINT(
                     list, list_info,
                     &settings->uints.video_fullscreen_y,
                     MENU_ENUM_LABEL_VIDEO_FULLSCREEN_Y,
                     MENU_ENUM_LABEL_VALUE_VIDEO_FULLSCREEN_Y,
                     fullscreen_y,
                     &group_info,
                     &subgroup_info,
                     parent_group,
                     general_write_handler,
                     general_read_handler);
               menu_settings_list_current_add_range(list, list_info, 0, 4320, 8, true, true);
               settings_data_list_current_add_flags(list, list_info, SD_FLAG_ADVANCED);
            }
            CONFIG_FLOAT(
                  list, list_info,
                  &settings->floats.video_refresh_rate,
                  MENU_ENUM_LABEL_VIDEO_REFRESH_RATE,
                  MENU_ENUM_LABEL_VALUE_VIDEO_REFRESH_RATE,
                  refresh_rate,
                  "%.3f Hz",
                  &group_info,
                  &subgroup_info,
                  parent_group,
                  general_write_handler,
                  general_read_handler);
            menu_settings_list_current_add_range(list, list_info, 0, 0, 0.001, true, false);
            settings_data_list_current_add_flags(list, list_info, SD_FLAG_LAKKA_ADVANCED);

            CONFIG_FLOAT(
                  list, list_info,
                  &settings->floats.video_refresh_rate,
                  MENU_ENUM_LABEL_VIDEO_REFRESH_RATE_AUTO,
                  MENU_ENUM_LABEL_VALUE_VIDEO_REFRESH_RATE_AUTO,
                  refresh_rate,
                  "%.3f Hz",
                  &group_info,
                  &subgroup_info,
                  parent_group,
                  general_write_handler,
                  general_read_handler);
            (*list)[list_info->index - 1].action_start  = &setting_action_start_video_refresh_rate_auto;
            (*list)[list_info->index - 1].action_ok     = &setting_action_ok_video_refresh_rate_auto;
            (*list)[list_info->index - 1].action_select = &setting_action_ok_video_refresh_rate_auto;
            (*list)[list_info->index - 1].get_string_representation =
               &setting_get_string_representation_st_float_video_refresh_rate_auto;
            settings_data_list_current_add_flags(list, list_info, SD_FLAG_LAKKA_ADVANCED);

            if (string_is_equal_fast(settings->arrays.video_driver, "gl", 2))
            {
               CONFIG_BOOL(
                     list, list_info,
                     &settings->bools.video_force_srgb_disable,
                     MENU_ENUM_LABEL_VIDEO_FORCE_SRGB_DISABLE,
                     MENU_ENUM_LABEL_VALUE_VIDEO_FORCE_SRGB_DISABLE,
                     false,
                     MENU_ENUM_LABEL_VALUE_OFF,
                     MENU_ENUM_LABEL_VALUE_ON,
                     &group_info,
                     &subgroup_info,
                     parent_group,
                     general_write_handler,
                     general_read_handler,
                     SD_FLAG_CMD_APPLY_AUTO | SD_FLAG_ADVANCED
                     );
               menu_settings_list_current_add_cmd(list, list_info, CMD_EVENT_REINIT);
            }

            END_SUB_GROUP(list, list_info, parent_group);
            START_SUB_GROUP(list, list_info, "Aspect", &group_info, &subgroup_info, parent_group);
            CONFIG_UINT(
                  list, list_info,
                  &settings->uints.video_aspect_ratio_idx,
                  MENU_ENUM_LABEL_VIDEO_ASPECT_RATIO_INDEX,
                  MENU_ENUM_LABEL_VALUE_VIDEO_ASPECT_RATIO_INDEX,
                  aspect_ratio_idx,
                  &group_info,
                  &subgroup_info,
                  parent_group,
                  general_write_handler,
                  general_read_handler);
            menu_settings_list_current_add_cmd(
                  list,
                  list_info,
                  CMD_EVENT_VIDEO_SET_ASPECT_RATIO);
            menu_settings_list_current_add_range(
                  list,
                  list_info,
                  0,
                  LAST_ASPECT_RATIO,
                  1,
                  true,
                  true);
            settings_data_list_current_add_flags(list, list_info, SD_FLAG_CMD_APPLY_AUTO);
            (*list)[list_info->index - 1].get_string_representation =
               &setting_get_string_representation_uint_aspect_ratio_index;

            CONFIG_FLOAT(
                  list, list_info,
                  &settings->floats.video_aspect_ratio,
                  MENU_ENUM_LABEL_VIDEO_ASPECT_RATIO,
                  MENU_ENUM_LABEL_VALUE_VIDEO_ASPECT_RATIO,
                  1.33,
                  "%.2f",
                  &group_info,
                  &subgroup_info,
                  parent_group,
                  general_write_handler,
                  general_read_handler);
            menu_settings_list_current_add_cmd(
                  list,
                  list_info,
                  CMD_EVENT_VIDEO_SET_ASPECT_RATIO);
            menu_settings_list_current_add_range(list, list_info, 0.1, 16.0, 0.01, true, false);
            settings_data_list_current_add_flags(list, list_info, SD_FLAG_ADVANCED);

            CONFIG_INT(
                  list, list_info,
                  &custom_vp->x,
                  MENU_ENUM_LABEL_VIDEO_VIEWPORT_CUSTOM_X,
                  MENU_ENUM_LABEL_VALUE_VIDEO_VIEWPORT_CUSTOM_X,
                  0,
                  &group_info,
                  &subgroup_info,
                  parent_group,
                  general_write_handler,
                  general_read_handler);
            menu_settings_list_current_add_range(list, list_info, -99999, 0, 1, false, false);
            menu_settings_list_current_add_cmd(
                  list,
                  list_info,
                  CMD_EVENT_VIDEO_APPLY_STATE_CHANGES);
            settings_data_list_current_add_flags(list, list_info, SD_FLAG_LAKKA_ADVANCED);

            CONFIG_INT(
                  list, list_info,
                  &custom_vp->y,
                  MENU_ENUM_LABEL_VIDEO_VIEWPORT_CUSTOM_Y,
                  MENU_ENUM_LABEL_VALUE_VIDEO_VIEWPORT_CUSTOM_Y,
                  0,
                  &group_info,
                  &subgroup_info,
                  parent_group,
                  general_write_handler,
                  general_read_handler);
            menu_settings_list_current_add_range(list, list_info, -99999, 0, 1, false, false);
            menu_settings_list_current_add_cmd(
                  list,
                  list_info,
                  CMD_EVENT_VIDEO_APPLY_STATE_CHANGES);
            settings_data_list_current_add_flags(list, list_info, SD_FLAG_LAKKA_ADVANCED);

            CONFIG_UINT(
                  list, list_info,
                  &custom_vp->width,
                  MENU_ENUM_LABEL_VIDEO_VIEWPORT_CUSTOM_WIDTH,
                  MENU_ENUM_LABEL_VALUE_VIDEO_VIEWPORT_CUSTOM_WIDTH,
                  0,
                  &group_info,
                  &subgroup_info,
                  parent_group,
                  general_write_handler,
                  general_read_handler);
            menu_settings_list_current_add_range(list, list_info, 0, 0, 1, true, false);
            (*list)[list_info->index - 1].get_string_representation =
               &setting_get_string_representation_uint_custom_viewport_width;
            (*list)[list_info->index - 1].action_start = &setting_action_start_custom_viewport_width;
            (*list)[list_info->index - 1].action_left  = setting_uint_action_left_custom_viewport_width;
            (*list)[list_info->index - 1].action_right = setting_uint_action_right_custom_viewport_width;
            menu_settings_list_current_add_cmd(
                  list,
                  list_info,
                  CMD_EVENT_VIDEO_APPLY_STATE_CHANGES);
            settings_data_list_current_add_flags(list, list_info, SD_FLAG_LAKKA_ADVANCED);

            CONFIG_UINT(
                  list, list_info,
                  &custom_vp->height,
                  MENU_ENUM_LABEL_VIDEO_VIEWPORT_CUSTOM_HEIGHT,
                  MENU_ENUM_LABEL_VALUE_VIDEO_VIEWPORT_CUSTOM_HEIGHT,
                  0,
                  &group_info,
                  &subgroup_info,
                  parent_group,
                  general_write_handler,
                  general_read_handler);
            menu_settings_list_current_add_range(list, list_info, 0, 0, 1, true, false);
            (*list)[list_info->index - 1].get_string_representation =
               &setting_get_string_representation_uint_custom_viewport_height;
            (*list)[list_info->index - 1].action_start = &setting_action_start_custom_viewport_height;
            (*list)[list_info->index - 1].action_left  = setting_uint_action_left_custom_viewport_height;
            (*list)[list_info->index - 1].action_right = setting_uint_action_right_custom_viewport_height;
            menu_settings_list_current_add_cmd(
                  list,
                  list_info,
                  CMD_EVENT_VIDEO_APPLY_STATE_CHANGES);
            settings_data_list_current_add_flags(list, list_info, SD_FLAG_LAKKA_ADVANCED);

            END_SUB_GROUP(list, list_info, parent_group);
            START_SUB_GROUP(list, list_info, "Scaling", &group_info, &subgroup_info, parent_group);

            if (video_driver_has_windowed())
            {
               CONFIG_FLOAT(
                     list, list_info,
                     &settings->floats.video_scale,
                     MENU_ENUM_LABEL_VIDEO_SCALE,
                     MENU_ENUM_LABEL_VALUE_VIDEO_SCALE,
                     scale,
                     "%.1fx",
                     &group_info,
                     &subgroup_info,
                     parent_group,
                     general_write_handler,
                     general_read_handler);
               menu_settings_list_current_add_range(list, list_info, 1.0, 10.0, 1.0, true, true);
               settings_data_list_current_add_flags(list, list_info, SD_FLAG_LAKKA_ADVANCED);
               CONFIG_UINT(
                     list, list_info,
                     &settings->uints.video_window_x,
                     MENU_ENUM_LABEL_VIDEO_WINDOW_WIDTH,
                     MENU_ENUM_LABEL_VALUE_VIDEO_WINDOW_WIDTH,
                     0,
                     &group_info,
                     &subgroup_info,
                     parent_group,
                     general_write_handler,
                     general_read_handler);
               menu_settings_list_current_add_range(list, list_info, 0, 7680, 8, true, true);
               settings_data_list_current_add_flags(list, list_info, SD_FLAG_LAKKA_ADVANCED);
               CONFIG_UINT(
                     list, list_info,
                     &settings->uints.video_window_y,
                     MENU_ENUM_LABEL_VIDEO_WINDOW_HEIGHT,
                     MENU_ENUM_LABEL_VALUE_VIDEO_WINDOW_HEIGHT,
                     0,
                     &group_info,
                     &subgroup_info,
                     parent_group,
                     general_write_handler,
                     general_read_handler);
               menu_settings_list_current_add_range(list, list_info, 0, 4320, 8, true, true);
               settings_data_list_current_add_flags(list, list_info, SD_FLAG_LAKKA_ADVANCED);
               CONFIG_UINT(
                     list, list_info,
                     &settings->uints.video_window_opacity,
                     MENU_ENUM_LABEL_VIDEO_WINDOW_OPACITY,
                     MENU_ENUM_LABEL_VALUE_VIDEO_WINDOW_OPACITY,
                     window_opacity,
                     &group_info,
                     &subgroup_info,
                     parent_group,
                     general_write_handler,
                     general_read_handler);
               menu_settings_list_current_add_range(list, list_info, 1, 100, 1, true, true);
               settings_data_list_current_add_flags(list, list_info, SD_FLAG_LAKKA_ADVANCED);
            }

            CONFIG_BOOL(
                  list, list_info,
                  &settings->bools.video_scale_integer,
                  MENU_ENUM_LABEL_VIDEO_SCALE_INTEGER,
                  MENU_ENUM_LABEL_VALUE_VIDEO_SCALE_INTEGER,
                  scale_integer,
                  MENU_ENUM_LABEL_VALUE_OFF,
                  MENU_ENUM_LABEL_VALUE_ON,
                  &group_info,
                  &subgroup_info,
                  parent_group,
                  general_write_handler,
                  general_read_handler,
                  SD_FLAG_NONE);
            menu_settings_list_current_add_cmd(
                  list,
                  list_info,
                  CMD_EVENT_VIDEO_APPLY_STATE_CHANGES);

#ifdef GEKKO
            CONFIG_UINT(
                  list, list_info,
                  &settings->uints.video_viwidth,
                  MENU_ENUM_LABEL_VIDEO_VI_WIDTH,
                  MENU_ENUM_LABEL_VALUE_VIDEO_VI_WIDTH,
                  video_viwidth,
                  &group_info,
                  &subgroup_info,
                  parent_group,
                  general_write_handler,
                  general_read_handler);
            menu_settings_list_current_add_range(list, list_info, 640, 720, 2, true, true);

            CONFIG_BOOL(
                  list, list_info,
                  &settings->bools.video_vfilter,
                  MENU_ENUM_LABEL_VIDEO_VFILTER,
                  MENU_ENUM_LABEL_VALUE_VIDEO_VFILTER,
                  video_vfilter,
                  MENU_ENUM_LABEL_VALUE_OFF,
                  MENU_ENUM_LABEL_VALUE_ON,
                  &group_info,
                  &subgroup_info,
                  parent_group,
                  general_write_handler,
                  general_read_handler,
                  SD_FLAG_NONE);
#endif

            CONFIG_BOOL(
                  list, list_info,
                  &settings->bools.video_smooth,
                  MENU_ENUM_LABEL_VIDEO_SMOOTH,
                  MENU_ENUM_LABEL_VALUE_VIDEO_SMOOTH,
                  video_smooth,
                  MENU_ENUM_LABEL_VALUE_OFF,
                  MENU_ENUM_LABEL_VALUE_ON,
                  &group_info,
                  &subgroup_info,
                  parent_group,
                  general_write_handler,
                  general_read_handler,
                  SD_FLAG_NONE
                  );
            menu_settings_list_current_add_cmd(list, list_info, CMD_EVENT_REINIT);

<<<<<<< HEAD
            CONFIG_UINT(
                  list, list_info,
                  &settings->uints.video_rotation,
                  MENU_ENUM_LABEL_VIDEO_ROTATION,
                  MENU_ENUM_LABEL_VALUE_VIDEO_ROTATION,
                  0,
                  &group_info,
                  &subgroup_info,
                  parent_group,
                  general_write_handler,
                  general_read_handler);
            menu_settings_list_current_add_range(list, list_info, 0, 3, 1, true, true);
            (*list)[list_info->index - 1].get_string_representation =
               &setting_get_string_representation_uint_video_rotation;
            settings_data_list_current_add_flags(list, list_info, SD_FLAG_ADVANCED);
=======
         CONFIG_UINT(
               list, list_info,
               &settings->video.rotation,
               MENU_ENUM_LABEL_VIDEO_ROTATION,
               MENU_ENUM_LABEL_VALUE_VIDEO_ROTATION,
               0,
               &group_info,
               &subgroup_info,
               parent_group,
               general_write_handler,
               general_read_handler);
         menu_settings_list_current_add_range(list, list_info, 0, 3, 1, true, true);
         (*list)[list_info->index - 1].get_string_representation =
            &setting_get_string_representation_uint_video_rotation;
         settings_data_list_current_add_flags(list, list_info, SD_FLAG_ADVANCED);
>>>>>>> be936e9b

            END_SUB_GROUP(list, list_info, parent_group);
            START_SUB_GROUP(
                  list,
                  list_info,
                  "Synchronization",
                  &group_info,
                  &subgroup_info,
                  parent_group);

#if defined(HAVE_THREADS)
            CONFIG_BOOL(
                  list, list_info,
                  video_driver_get_threaded(),
                  MENU_ENUM_LABEL_VIDEO_THREADED,
                  MENU_ENUM_LABEL_VALUE_VIDEO_THREADED,
                  video_threaded,
                  MENU_ENUM_LABEL_VALUE_OFF,
                  MENU_ENUM_LABEL_VALUE_ON,
                  &group_info,
                  &subgroup_info,
                  parent_group,
                  general_write_handler,
                  general_read_handler,
                  SD_FLAG_CMD_APPLY_AUTO
                  );
            menu_settings_list_current_add_cmd(list, list_info, CMD_EVENT_REINIT);
#endif

            CONFIG_BOOL(
                  list, list_info,
                  &settings->bools.video_vsync,
                  MENU_ENUM_LABEL_VIDEO_VSYNC,
                  MENU_ENUM_LABEL_VALUE_VIDEO_VSYNC,
                  vsync,
                  MENU_ENUM_LABEL_VALUE_OFF,
                  MENU_ENUM_LABEL_VALUE_ON,
                  &group_info,
                  &subgroup_info,
                  parent_group,
                  general_write_handler,
                  general_read_handler,
                  SD_FLAG_NONE
                  );

            CONFIG_UINT(
                  list, list_info,
                  &settings->uints.video_swap_interval,
                  MENU_ENUM_LABEL_VIDEO_SWAP_INTERVAL,
                  MENU_ENUM_LABEL_VALUE_VIDEO_SWAP_INTERVAL,
                  swap_interval,
                  &group_info,
                  &subgroup_info,
                  parent_group,
                  general_write_handler,
                  general_read_handler);
            menu_settings_list_current_add_cmd(list, list_info, CMD_EVENT_VIDEO_SET_BLOCKING_STATE);
            menu_settings_list_current_add_range(list, list_info, 1, 4, 1, true, true);
            settings_data_list_current_add_flags(list, list_info, SD_FLAG_CMD_APPLY_AUTO);
            settings_data_list_current_add_flags(list, list_info, SD_FLAG_LAKKA_ADVANCED);

            CONFIG_UINT(
                  list, list_info,
                  &settings->uints.video_max_swapchain_images,
                  MENU_ENUM_LABEL_VIDEO_MAX_SWAPCHAIN_IMAGES,
                  MENU_ENUM_LABEL_VALUE_VIDEO_MAX_SWAPCHAIN_IMAGES,
                  max_swapchain_images,
                  &group_info,
                  &subgroup_info,
                  parent_group,
                  general_write_handler,
                  general_read_handler);
            menu_settings_list_current_add_range(list, list_info, 1, 4, 1, true, true);
            settings_data_list_current_add_flags(list, list_info, SD_FLAG_CMD_APPLY_AUTO);
            settings_data_list_current_add_flags(list, list_info, SD_FLAG_LAKKA_ADVANCED);

            if (string_is_equal_fast(settings->arrays.video_driver, "gl", 2))
            {
               CONFIG_BOOL(
                     list, list_info,
                     &settings->bools.video_hard_sync,
                     MENU_ENUM_LABEL_VIDEO_HARD_SYNC,
                     MENU_ENUM_LABEL_VALUE_VIDEO_HARD_SYNC,
                     hard_sync,
                     MENU_ENUM_LABEL_VALUE_OFF,
                     MENU_ENUM_LABEL_VALUE_ON,
                     &group_info,
                     &subgroup_info,
                     parent_group,
                     general_write_handler,
                     general_read_handler,
                     SD_FLAG_NONE
                     );
               settings_data_list_current_add_flags(list, list_info, SD_FLAG_LAKKA_ADVANCED);

               CONFIG_UINT(
                     list, list_info,
                     &settings->uints.video_hard_sync_frames,
                     MENU_ENUM_LABEL_VIDEO_HARD_SYNC_FRAMES,
                     MENU_ENUM_LABEL_VALUE_VIDEO_HARD_SYNC_FRAMES,
                     hard_sync_frames,
                     &group_info,
                     &subgroup_info,
                     parent_group,
                     general_write_handler,
                     general_read_handler);
               menu_settings_list_current_add_range(list, list_info, 0, 3, 1, true, true);
               settings_data_list_current_add_flags(list, list_info, SD_FLAG_LAKKA_ADVANCED);
            }

            CONFIG_UINT(
                  list, list_info,
                  &settings->uints.video_frame_delay,
                  MENU_ENUM_LABEL_VIDEO_FRAME_DELAY,
                  MENU_ENUM_LABEL_VALUE_VIDEO_FRAME_DELAY,
                  frame_delay,
                  &group_info,
                  &subgroup_info,
                  parent_group,
                  general_write_handler,
                  general_read_handler);
            menu_settings_list_current_add_range(list, list_info, 0, 15, 1, true, true);
            settings_data_list_current_add_flags(list, list_info, SD_FLAG_LAKKA_ADVANCED);

#if !defined(RARCH_MOBILE)
            CONFIG_BOOL(
                  list, list_info,
                  &settings->bools.video_black_frame_insertion,
                  MENU_ENUM_LABEL_VIDEO_BLACK_FRAME_INSERTION,
                  MENU_ENUM_LABEL_VALUE_VIDEO_BLACK_FRAME_INSERTION,
                  black_frame_insertion,
                  MENU_ENUM_LABEL_VALUE_OFF,
                  MENU_ENUM_LABEL_VALUE_ON,
                  &group_info,
                  &subgroup_info,
                  parent_group,
                  general_write_handler,
                  general_read_handler,
                  SD_FLAG_NONE
                  );
            settings_data_list_current_add_flags(list, list_info, SD_FLAG_LAKKA_ADVANCED);
#endif
            END_SUB_GROUP(list, list_info, parent_group);
            START_SUB_GROUP(
                  list,
                  list_info,
                  "Miscellaneous",
                  &group_info,
                  &subgroup_info,
                  parent_group);

            CONFIG_BOOL(
                  list, list_info,
                  &settings->bools.video_gpu_screenshot,
                  MENU_ENUM_LABEL_VIDEO_GPU_SCREENSHOT,
                  MENU_ENUM_LABEL_VALUE_VIDEO_GPU_SCREENSHOT,
                  gpu_screenshot,
                  MENU_ENUM_LABEL_VALUE_OFF,
                  MENU_ENUM_LABEL_VALUE_ON,
                  &group_info,
                  &subgroup_info,
                  parent_group,
                  general_write_handler,
                  general_read_handler,
                  SD_FLAG_NONE
                  );
            settings_data_list_current_add_flags(list, list_info, SD_FLAG_ADVANCED);

            CONFIG_BOOL(
                  list, list_info,
                  &settings->bools.video_crop_overscan,
                  MENU_ENUM_LABEL_VIDEO_CROP_OVERSCAN,
                  MENU_ENUM_LABEL_VALUE_VIDEO_CROP_OVERSCAN,
                  crop_overscan,
                  MENU_ENUM_LABEL_VALUE_OFF,
                  MENU_ENUM_LABEL_VALUE_ON,
                  &group_info,
                  &subgroup_info,
                  parent_group,
                  general_write_handler,
                  general_read_handler,
                  SD_FLAG_NONE
                  );
            settings_data_list_current_add_flags(list, list_info, SD_FLAG_LAKKA_ADVANCED);

            CONFIG_PATH(
                  list, list_info,
                  settings->paths.path_softfilter_plugin,
                  sizeof(settings->paths.path_softfilter_plugin),
                  MENU_ENUM_LABEL_VIDEO_FILTER,
                  MENU_ENUM_LABEL_VALUE_VIDEO_FILTER,
                  settings->paths.directory_video_filter,
                  &group_info,
                  &subgroup_info,
                  parent_group,
                  general_write_handler,
                  general_read_handler);
            menu_settings_list_current_add_values(list, list_info, "filt");
            menu_settings_list_current_add_cmd(list, list_info, CMD_EVENT_REINIT);
            settings_data_list_current_add_flags(list, list_info, SD_FLAG_LAKKA_ADVANCED);

            END_SUB_GROUP(list, list_info, parent_group);
            END_GROUP(list, list_info, parent_group);
         }
         break;
      case SETTINGS_LIST_AUDIO:
         START_GROUP(list, list_info, &group_info,
               msg_hash_to_str(MENU_ENUM_LABEL_VALUE_AUDIO_SETTINGS), parent_group);
         menu_settings_list_current_add_enum_idx(list, list_info, MENU_ENUM_LABEL_AUDIO_SETTINGS);

         parent_group = msg_hash_to_str(MENU_ENUM_LABEL_SETTINGS);

         START_SUB_GROUP(list, list_info, "State", &group_info, &subgroup_info, parent_group);

         CONFIG_BOOL(
               list, list_info,
               &settings->bools.audio_enable,
               MENU_ENUM_LABEL_AUDIO_ENABLE,
               MENU_ENUM_LABEL_VALUE_AUDIO_ENABLE,
               audio_enable,
               MENU_ENUM_LABEL_VALUE_OFF,
               MENU_ENUM_LABEL_VALUE_ON,
               &group_info,
               &subgroup_info,
               parent_group,
               general_write_handler,
               general_read_handler,
               SD_FLAG_ADVANCED
               );

         CONFIG_BOOL(
               list, list_info,
               audio_get_bool_ptr(AUDIO_ACTION_MUTE_ENABLE),
               MENU_ENUM_LABEL_AUDIO_MUTE,
               MENU_ENUM_LABEL_VALUE_AUDIO_MUTE,
               false,
               MENU_ENUM_LABEL_VALUE_OFF,
               MENU_ENUM_LABEL_VALUE_ON,
               &group_info,
               &subgroup_info,
               parent_group,
               general_write_handler,
               general_read_handler,
               SD_FLAG_NONE
               );

         CONFIG_BOOL(
               list, list_info,
               audio_get_bool_ptr(AUDIO_ACTION_MIXER_MUTE_ENABLE),
               MENU_ENUM_LABEL_AUDIO_MIXER_MUTE,
               MENU_ENUM_LABEL_VALUE_AUDIO_MIXER_MUTE,
               false,
               MENU_ENUM_LABEL_VALUE_OFF,
               MENU_ENUM_LABEL_VALUE_ON,
               &group_info,
               &subgroup_info,
               parent_group,
               general_write_handler,
               general_read_handler,
               SD_FLAG_LAKKA_ADVANCED
               );

         CONFIG_FLOAT(
               list, list_info,
               &settings->floats.audio_volume,
               MENU_ENUM_LABEL_AUDIO_VOLUME,
               MENU_ENUM_LABEL_VALUE_AUDIO_VOLUME,
               audio_volume,
               "%.1f",
               &group_info,
               &subgroup_info,
               parent_group,
               general_write_handler,
               general_read_handler);
         menu_settings_list_current_add_range(list, list_info, -80, 12, 1.0, true, true);

         CONFIG_FLOAT(
               list, list_info,
               &settings->floats.audio_mixer_volume,
               MENU_ENUM_LABEL_AUDIO_MIXER_VOLUME,
               MENU_ENUM_LABEL_VALUE_AUDIO_MIXER_VOLUME,
               audio_mixer_volume,
               "%.1f",
               &group_info,
               &subgroup_info,
               parent_group,
               general_write_handler,
               general_read_handler);
         menu_settings_list_current_add_range(list, list_info, -80, 12, 1.0, true, true);
         settings_data_list_current_add_flags(list, list_info, SD_FLAG_LAKKA_ADVANCED);

#ifdef __CELLOS_LV2__
         CONFIG_BOOL(
               list, list_info,
               &global->console.sound.system_bgm_enable,
               MENU_ENUM_LABEL_SYSTEM_BGM_ENABLE,
               MENU_ENUM_LABEL_VALUE_SYSTEM_BGM_ENABLE,
               false,
               MENU_ENUM_LABEL_VALUE_OFF,
               MENU_ENUM_LABEL_VALUE_ON,
               &group_info,
               &subgroup_info,
               parent_group,
               general_write_handler,
               general_read_handler,
               SD_FLAG_NONE
               );
#endif

         END_SUB_GROUP(list, list_info, parent_group);

         parent_group = msg_hash_to_str(MENU_ENUM_LABEL_SETTINGS);

         START_SUB_GROUP(
               list,
               list_info,
               "Synchronization",
               &group_info,
               &subgroup_info,
               parent_group);

         CONFIG_BOOL(
               list, list_info,
               &settings->bools.audio_sync,
               MENU_ENUM_LABEL_AUDIO_SYNC,
               MENU_ENUM_LABEL_VALUE_AUDIO_SYNC,
               audio_sync,
               MENU_ENUM_LABEL_VALUE_OFF,
               MENU_ENUM_LABEL_VALUE_ON,
               &group_info,
               &subgroup_info,
               parent_group,
               general_write_handler,
               general_read_handler,
               SD_FLAG_NONE
               );
         settings_data_list_current_add_flags(list, list_info, SD_FLAG_LAKKA_ADVANCED);

         CONFIG_UINT(
               list, list_info,
               &settings->uints.audio_latency,
               MENU_ENUM_LABEL_AUDIO_LATENCY,
               MENU_ENUM_LABEL_VALUE_AUDIO_LATENCY,
               g_defaults.settings.out_latency ?
               g_defaults.settings.out_latency : out_latency,
               &group_info,
               &subgroup_info,
               parent_group,
               general_write_handler,
               general_read_handler);
         menu_settings_list_current_add_range(list, list_info, 0, 512, 1.0, true, true);
         settings_data_list_current_add_flags(list, list_info, SD_FLAG_LAKKA_ADVANCED);

         CONFIG_FLOAT(
               list, list_info,
               audio_get_float_ptr(AUDIO_ACTION_RATE_CONTROL_DELTA),
               MENU_ENUM_LABEL_AUDIO_RATE_CONTROL_DELTA,
               MENU_ENUM_LABEL_VALUE_AUDIO_RATE_CONTROL_DELTA,
               rate_control_delta,
               "%.3f",
               &group_info,
               &subgroup_info,
               parent_group,
               general_write_handler,
               general_read_handler);
         menu_settings_list_current_add_range(
               list,
               list_info,
               0,
               0,
               0.001,
               true,
               false);
         settings_data_list_current_add_flags(list, list_info, SD_FLAG_ADVANCED);

         CONFIG_FLOAT(
               list, list_info,
               &settings->floats.audio_max_timing_skew,
               MENU_ENUM_LABEL_AUDIO_MAX_TIMING_SKEW,
               MENU_ENUM_LABEL_VALUE_AUDIO_MAX_TIMING_SKEW,
               max_timing_skew,
               "%.2f",
               &group_info,
               &subgroup_info,
               parent_group,
               general_write_handler,
               general_read_handler);
         menu_settings_list_current_add_range(
               list,
               list_info,
               0.0,
               0.5,
               0.01,
               true,
               true);
         settings_data_list_current_add_flags(list, list_info, SD_FLAG_ADVANCED);

#ifdef RARCH_MOBILE
         CONFIG_UINT(
               list, list_info,
               &settings->uints.audio_block_frames,
               MENU_ENUM_LABEL_AUDIO_BLOCK_FRAMES,
               MENU_ENUM_LABEL_VALUE_AUDIO_BLOCK_FRAMES,
               0,
               &group_info,
               &subgroup_info,
               parent_group,
               general_write_handler,
               general_read_handler);
         settings_data_list_current_add_flags(list, list_info, SD_FLAG_ADVANCED);
#endif

         END_SUB_GROUP(list, list_info, parent_group);

         parent_group = msg_hash_to_str(MENU_ENUM_LABEL_SETTINGS);

         START_SUB_GROUP(
               list,
               list_info,
               "Miscellaneous",
               &group_info,
               &subgroup_info,
               parent_group);

#if !defined(RARCH_CONSOLE)
         CONFIG_STRING(
               list, list_info,
               settings->arrays.audio_device,
               sizeof(settings->arrays.audio_device),
               MENU_ENUM_LABEL_AUDIO_DEVICE,
               MENU_ENUM_LABEL_VALUE_AUDIO_DEVICE,
               "",
               &group_info,
               &subgroup_info,
               parent_group,
               general_write_handler,
               general_read_handler);
         settings_data_list_current_add_flags(list, list_info, SD_FLAG_ALLOW_INPUT);
         (*list)[list_info->index - 1].action_left   = &setting_string_action_left_audio_device;
         (*list)[list_info->index - 1].action_right  = &setting_string_action_right_audio_device;
#endif

         CONFIG_UINT(
               list, list_info,
               &settings->uints.audio_out_rate,
               MENU_ENUM_LABEL_AUDIO_OUTPUT_RATE,
               MENU_ENUM_LABEL_VALUE_AUDIO_OUTPUT_RATE,
               out_rate,
               &group_info,
               &subgroup_info,
               parent_group,
               general_write_handler,
               general_read_handler);
         menu_settings_list_current_add_range(list, list_info, 1000, 192000, 100.0, true, true);
         settings_data_list_current_add_flags(list, list_info, SD_FLAG_ADVANCED);

         CONFIG_PATH(
               list, list_info,
               settings->paths.path_audio_dsp_plugin,
               sizeof(settings->paths.path_audio_dsp_plugin),
               MENU_ENUM_LABEL_AUDIO_DSP_PLUGIN,
               MENU_ENUM_LABEL_VALUE_AUDIO_DSP_PLUGIN,
               settings->paths.directory_audio_filter,
               &group_info,
               &subgroup_info,
               parent_group,
               general_write_handler,
               general_read_handler);
         menu_settings_list_current_add_values(list, list_info, "dsp");
         menu_settings_list_current_add_cmd(list, list_info, CMD_EVENT_DSP_FILTER_INIT);
         settings_data_list_current_add_flags(list, list_info, SD_FLAG_LAKKA_ADVANCED);

#ifdef HAVE_WASAPI
         if (string_is_equal_fast(settings->arrays.audio_driver, "wasapi", 6))
         {
            CONFIG_BOOL(
                  list, list_info,
                  &settings->bools.audio_wasapi_exclusive_mode,
                  MENU_ENUM_LABEL_AUDIO_WASAPI_EXCLUSIVE_MODE,
                  MENU_ENUM_LABEL_VALUE_AUDIO_WASAPI_EXCLUSIVE_MODE,
                  wasapi_exclusive_mode,
                  MENU_ENUM_LABEL_VALUE_OFF,
                  MENU_ENUM_LABEL_VALUE_ON,
                  &group_info,
                  &subgroup_info,
                  parent_group,
                  general_write_handler,
                  general_read_handler,
                  SD_FLAG_NONE
                  );

            CONFIG_BOOL(
                  list, list_info,
                  &settings->bools.audio_wasapi_float_format,
                  MENU_ENUM_LABEL_AUDIO_WASAPI_FLOAT_FORMAT,
                  MENU_ENUM_LABEL_VALUE_AUDIO_WASAPI_FLOAT_FORMAT,
                  wasapi_float_format,
                  MENU_ENUM_LABEL_VALUE_OFF,
                  MENU_ENUM_LABEL_VALUE_ON,
                  &group_info,
                  &subgroup_info,
                  parent_group,
                  general_write_handler,
                  general_read_handler,
                  SD_FLAG_NONE
                  );

            CONFIG_INT(
                  list, list_info,
                  &settings->ints.audio_wasapi_sh_buffer_length,
                  MENU_ENUM_LABEL_AUDIO_WASAPI_SH_BUFFER_LENGTH,
                  MENU_ENUM_LABEL_VALUE_AUDIO_WASAPI_SH_BUFFER_LENGTH,
                  wasapi_sh_buffer_length,
                  &group_info,
                  &subgroup_info,
                  parent_group,
                  general_write_handler,
                  general_read_handler);
            menu_settings_list_current_add_range(list, list_info, -16.0f, 0.0f, 16.0f, true, false);
            settings_data_list_current_add_flags(list, list_info, SD_FLAG_ADVANCED);
            (*list)[list_info->index - 1].get_string_representation =
                  &setting_get_string_representation_int_audio_wasapi_sh_buffer_length;
            }
#endif

         END_SUB_GROUP(list, list_info, parent_group);
         END_GROUP(list, list_info, parent_group);
         break;
      case SETTINGS_LIST_INPUT:
         {
            unsigned user;
            START_GROUP(list, list_info, &group_info,
                  msg_hash_to_str(MENU_ENUM_LABEL_INPUT_SETTINGS_BEGIN),
                  parent_group);

            parent_group = msg_hash_to_str(MENU_ENUM_LABEL_SETTINGS);

            START_SUB_GROUP(list, list_info, "State", &group_info, &subgroup_info, parent_group);

            CONFIG_UINT(
                  list, list_info,
                  input_driver_get_uint(INPUT_ACTION_MAX_USERS),
                  MENU_ENUM_LABEL_INPUT_MAX_USERS,
                  MENU_ENUM_LABEL_VALUE_INPUT_MAX_USERS,
                  input_max_users,
                  &group_info,
                  &subgroup_info,
                  parent_group,
                  general_write_handler,
                  general_read_handler);
            menu_settings_list_current_add_range(list, list_info, 1, MAX_USERS, 1, true, true);
            settings_data_list_current_add_flags(list, list_info, SD_FLAG_LAKKA_ADVANCED);

            CONFIG_BOOL(
                  list, list_info,
                  &settings->bools.menu_unified_controls,
                  MENU_ENUM_LABEL_INPUT_UNIFIED_MENU_CONTROLS,
                  MENU_ENUM_LABEL_VALUE_INPUT_UNIFIED_MENU_CONTROLS,
                  false,
                  MENU_ENUM_LABEL_VALUE_OFF,
                  MENU_ENUM_LABEL_VALUE_ON,
                  &group_info,
                  &subgroup_info,
                  parent_group,
                  general_write_handler,
                  general_read_handler,
                  SD_FLAG_NONE
                  );
            settings_data_list_current_add_flags(list, list_info, SD_FLAG_LAKKA_ADVANCED);

            CONFIG_UINT(
                  list, list_info,
                  &settings->uints.input_poll_type_behavior,
                  MENU_ENUM_LABEL_INPUT_POLL_TYPE_BEHAVIOR,
                  MENU_ENUM_LABEL_VALUE_INPUT_POLL_TYPE_BEHAVIOR,
                  input_poll_type_behavior,
                  &group_info,
                  &subgroup_info,
                  parent_group,
                  general_write_handler,
                  general_read_handler);
            menu_settings_list_current_add_range(list, list_info, 0, 2, 1, true, true);
            settings_data_list_current_add_flags(list, list_info, SD_FLAG_LAKKA_ADVANCED);

#ifdef VITA
            CONFIG_BOOL(
                  list, list_info,
                  &settings->bools.input_backtouch_enable,
                  MENU_ENUM_LABEL_INPUT_TOUCH_ENABLE,
                  MENU_ENUM_LABEL_VALUE_INPUT_TOUCH_ENABLE,
                  input_backtouch_enable,
                  MENU_ENUM_LABEL_VALUE_OFF,
                  MENU_ENUM_LABEL_VALUE_ON,
                  &group_info,
                  &subgroup_info,
                  parent_group,
                  general_write_handler,
                  general_read_handler,
                  SD_FLAG_NONE
                  );

            CONFIG_BOOL(
                  list, list_info,
                  &settings->bools.input_backtouch_toggle,
                  MENU_ENUM_LABEL_INPUT_PREFER_FRONT_TOUCH,
                  MENU_ENUM_LABEL_VALUE_INPUT_PREFER_FRONT_TOUCH,
                  input_backtouch_toggle,
                  MENU_ENUM_LABEL_VALUE_OFF,
                  MENU_ENUM_LABEL_VALUE_ON,
                  &group_info,
                  &subgroup_info,
                  parent_group,
                  general_write_handler,
                  general_read_handler,
                  SD_FLAG_NONE
                  );
#endif

#if TARGET_OS_IPHONE
            CONFIG_BOOL(
                  list, list_info,
                  &settings->bools.input_keyboard_gamepad_enable,
                  MENU_ENUM_LABEL_INPUT_ICADE_ENABLE,
                  MENU_ENUM_LABEL_VALUE_INPUT_ICADE_ENABLE,
                  false,
                  MENU_ENUM_LABEL_VALUE_OFF,
                  MENU_ENUM_LABEL_VALUE_ON,
                  &group_info,
                  &subgroup_info,
                  parent_group,
                  general_write_handler,
                  general_read_handler,
                  SD_FLAG_NONE
                  );

            CONFIG_UINT(
                  list, list_info,
                  &settings->uints.input_keyboard_gamepad_mapping_type,
                  MENU_ENUM_LABEL_INPUT_KEYBOARD_GAMEPAD_MAPPING_TYPE,
                  MENU_ENUM_LABEL_VALUE_INPUT_KEYBOARD_GAMEPAD_MAPPING_TYPE,
                  1,
                  &group_info,
                  &subgroup_info,
                  parent_group,
                  general_write_handler,
                  general_read_handler);
            menu_settings_list_current_add_range(list, list_info, 0, 3, 1, true, true);

            CONFIG_BOOL(
                  list, list_info,
                  &settings->bools.input_small_keyboard_enable,
                  MENU_ENUM_LABEL_INPUT_SMALL_KEYBOARD_ENABLE,
                  MENU_ENUM_LABEL_VALUE_INPUT_SMALL_KEYBOARD_ENABLE,
                  false,
                  MENU_ENUM_LABEL_VALUE_OFF,
                  MENU_ENUM_LABEL_VALUE_ON,
                  &group_info,
                  &subgroup_info,
                  parent_group,
                  general_write_handler,
                  general_read_handler,
                  SD_FLAG_NONE
                  );
#endif

            CONFIG_UINT(
                  list, list_info,
                  &settings->uints.input_menu_toggle_gamepad_combo,
                  MENU_ENUM_LABEL_INPUT_MENU_ENUM_TOGGLE_GAMEPAD_COMBO,
                  MENU_ENUM_LABEL_VALUE_INPUT_MENU_ENUM_TOGGLE_GAMEPAD_COMBO,
                  menu_toggle_gamepad_combo,
                  &group_info,
                  &subgroup_info,
                  parent_group,
                  general_write_handler,
                  general_read_handler);
            menu_settings_list_current_add_range(list, list_info, 0, 4, 1, true, true);

            CONFIG_BOOL(
                  list, list_info,
                  &settings->bools.input_menu_swap_ok_cancel_buttons,
                  MENU_ENUM_LABEL_MENU_INPUT_SWAP_OK_CANCEL,
                  MENU_ENUM_LABEL_VALUE_MENU_INPUT_SWAP_OK_CANCEL,
                  menu_swap_ok_cancel_buttons,
                  MENU_ENUM_LABEL_VALUE_OFF,
                  MENU_ENUM_LABEL_VALUE_ON,
                  &group_info,
                  &subgroup_info,
                  parent_group,
                  general_write_handler,
                  general_read_handler,
                  SD_FLAG_NONE
                  );

            CONFIG_BOOL(
                  list, list_info,
                  &settings->bools.input_all_users_control_menu,
                  MENU_ENUM_LABEL_INPUT_ALL_USERS_CONTROL_MENU,
                  MENU_ENUM_LABEL_VALUE_INPUT_ALL_USERS_CONTROL_MENU,
                  all_users_control_menu,
                  MENU_ENUM_LABEL_VALUE_OFF,
                  MENU_ENUM_LABEL_VALUE_ON,
                  &group_info,
                  &subgroup_info,
                  parent_group,
                  general_write_handler,
                  general_read_handler,
                  SD_FLAG_NONE
                  );
            settings_data_list_current_add_flags(list, list_info, SD_FLAG_LAKKA_ADVANCED);

            CONFIG_BOOL(
                  list, list_info,
                  &settings->bools.input_remap_binds_enable,
                  MENU_ENUM_LABEL_INPUT_REMAP_BINDS_ENABLE,
                  MENU_ENUM_LABEL_VALUE_INPUT_REMAP_BINDS_ENABLE,
                  true,
                  MENU_ENUM_LABEL_VALUE_OFF,
                  MENU_ENUM_LABEL_VALUE_ON,
                  &group_info,
                  &subgroup_info,
                  parent_group,
                  general_write_handler,
                  general_read_handler,
                  SD_FLAG_ADVANCED
                  );

            CONFIG_BOOL(
                  list, list_info,
                  &settings->bools.input_autodetect_enable,
                  MENU_ENUM_LABEL_INPUT_AUTODETECT_ENABLE,
                  MENU_ENUM_LABEL_VALUE_INPUT_AUTODETECT_ENABLE,
                  input_autodetect_enable,
                  MENU_ENUM_LABEL_VALUE_OFF,
                  MENU_ENUM_LABEL_VALUE_ON,
                  &group_info,
                  &subgroup_info,
                  parent_group,
                  general_write_handler,
                  general_read_handler,
                  SD_FLAG_ADVANCED
                  );

#if 0
            CONFIG_BOOL(
                  list, list_info,
                  &settings->bools.input_descriptor_label_show,
                  MENU_ENUM_LABEL_INPUT_DESCRIPTOR_LABEL_SHOW,
                  MENU_ENUM_LABEL_VALUE_INPUT_DESCRIPTOR_LABEL_SHOW,
                  true,
                  MENU_ENUM_LABEL_VALUE_OFF,
                  MENU_ENUM_LABEL_VALUE_ON,
                  &group_info,
                  &subgroup_info,
                  parent_group,
                  general_write_handler,
                  general_read_handler,
                  SD_FLAG_ADVANCED
                  );

            CONFIG_BOOL(
                  list, list_info,
                  &settings->bools.input_descriptor_hide_unbound,
                  MENU_ENUM_LABEL_INPUT_DESCRIPTOR_HIDE_UNBOUND,
                  MENU_ENUM_LABEL_VALUE_INPUT_DESCRIPTOR_HIDE_UNBOUND,
                  input_descriptor_hide_unbound,
                  MENU_ENUM_LABEL_VALUE_OFF,
                  MENU_ENUM_LABEL_VALUE_ON,
                  &group_info,
                  &subgroup_info,
                  parent_group,
                  general_write_handler,
                  general_read_handler,
                  SD_FLAG_ADVANCED
                  );
#endif

            END_SUB_GROUP(list, list_info, parent_group);


            START_SUB_GROUP(
                  list,
                  list_info,
                  msg_hash_to_str(MENU_ENUM_LABEL_VALUE_TURBO_DEADZONE_LIST),
                  &group_info,
                  &subgroup_info,
                  parent_group);

            CONFIG_FLOAT(
                  list, list_info,
                  input_driver_get_float(INPUT_ACTION_AXIS_THRESHOLD),
                  MENU_ENUM_LABEL_INPUT_AXIS_THRESHOLD,
                  MENU_ENUM_LABEL_VALUE_INPUT_AXIS_THRESHOLD,
                  axis_threshold,
                  "%.3f",
                  &group_info,
                  &subgroup_info,
                  parent_group,
                  general_write_handler,
                  general_read_handler);
            menu_settings_list_current_add_range(list, list_info, 0, 1.00, 0.001, true, true);
            settings_data_list_current_add_flags(list, list_info, SD_FLAG_LAKKA_ADVANCED);

            CONFIG_UINT(
                  list, list_info,
                  &settings->uints.input_bind_timeout,
                  MENU_ENUM_LABEL_INPUT_BIND_TIMEOUT,
                  MENU_ENUM_LABEL_VALUE_INPUT_BIND_TIMEOUT,
                  input_bind_timeout,
                  &group_info,
                  &subgroup_info,
                  parent_group,
                  general_write_handler,
                  general_read_handler);
            menu_settings_list_current_add_range(list, list_info, 1, 0, 1, true, false);
            settings_data_list_current_add_flags(list, list_info, SD_FLAG_ADVANCED);

            CONFIG_UINT(
                  list, list_info,
                  &settings->uints.input_turbo_period,
                  MENU_ENUM_LABEL_INPUT_TURBO_PERIOD,
                  MENU_ENUM_LABEL_VALUE_INPUT_TURBO_PERIOD,
                  turbo_period,
                  &group_info,
                  &subgroup_info,
                  parent_group,
                  general_write_handler,
                  general_read_handler);
            menu_settings_list_current_add_range(list, list_info, 1, 0, 1, true, false);
            settings_data_list_current_add_flags(list, list_info, SD_FLAG_ADVANCED);

            CONFIG_UINT(
                  list, list_info,
                  &settings->uints.input_turbo_duty_cycle,
                  MENU_ENUM_LABEL_INPUT_DUTY_CYCLE,
                  MENU_ENUM_LABEL_VALUE_INPUT_DUTY_CYCLE,
                  turbo_duty_cycle,
                  &group_info,
                  &subgroup_info,
                  parent_group,
                  general_write_handler,
                  general_read_handler);
            menu_settings_list_current_add_range(list, list_info, 1, 0, 1, true, false);
            settings_data_list_current_add_flags(list, list_info, SD_FLAG_ADVANCED);

            END_SUB_GROUP(list, list_info, parent_group);

            START_SUB_GROUP(list, list_info, "Binds", &group_info, &subgroup_info, parent_group);

            CONFIG_ACTION(
                  list, list_info,
                  MENU_ENUM_LABEL_INPUT_HOTKEY_BINDS,
                  MENU_ENUM_LABEL_VALUE_INPUT_HOTKEY_BINDS,
                  &group_info,
                  &subgroup_info,
                  parent_group);

            for (user = 0; user < MAX_USERS; user++)
            {
               static char binds_list[MAX_USERS][255];
               static char binds_label[MAX_USERS][255];
               unsigned user_value = user + 1;

               snprintf(binds_list[user],  sizeof(binds_list[user]), "%d_input_binds_list", user_value);
               snprintf(binds_label[user], sizeof(binds_label[user]), msg_hash_to_str(MENU_ENUM_LABEL_VALUE_INPUT_USER_BINDS), user_value);

               CONFIG_ACTION_ALT(
                     list, list_info,
                     binds_list[user],
                     binds_label[user],
                     &group_info,
                     &subgroup_info,
                     parent_group);
               (*list)[list_info->index - 1].index          = user_value;
               (*list)[list_info->index - 1].index_offset   = user;

               menu_settings_list_current_add_enum_idx(list, list_info, (enum msg_hash_enums)(MENU_ENUM_LABEL_INPUT_USER_1_BINDS + user));
            }

            END_SUB_GROUP(list, list_info, parent_group);

            END_GROUP(list, list_info, parent_group);
         }
         break;
      case SETTINGS_LIST_RECORDING:
            START_GROUP(list, list_info, &group_info,
                  msg_hash_to_str(MENU_ENUM_LABEL_VALUE_RECORDING_SETTINGS),
                  parent_group);

            parent_group = msg_hash_to_str(MENU_ENUM_LABEL_RECORDING_SETTINGS);

            START_SUB_GROUP(list, list_info, "State", &group_info, &subgroup_info, parent_group);

            CONFIG_BOOL(
                  list, list_info,
                  recording_is_enabled(),
                  MENU_ENUM_LABEL_RECORD_ENABLE,
                  MENU_ENUM_LABEL_VALUE_RECORD_ENABLE,
                  false,
                  MENU_ENUM_LABEL_VALUE_OFF,
                  MENU_ENUM_LABEL_VALUE_ON,
                  &group_info,
                  &subgroup_info,
                  parent_group,
                  general_write_handler,
                  general_read_handler,
                  SD_FLAG_NONE
                  );

            CONFIG_PATH(
                  list, list_info,
                  global->record.config,
                  sizeof(global->record.config),
                  MENU_ENUM_LABEL_RECORD_CONFIG,
                  MENU_ENUM_LABEL_VALUE_RECORD_CONFIG,
                  "",
                  &group_info,
                  &subgroup_info,
                  parent_group,
                  general_write_handler,
                  general_read_handler);
            menu_settings_list_current_add_values(list, list_info, "cfg");

            CONFIG_STRING(
                  list, list_info,
                  global->record.path,
                  sizeof(global->record.path),
                  MENU_ENUM_LABEL_RECORD_PATH,
                  MENU_ENUM_LABEL_VALUE_RECORD_PATH,
                  "",
                  &group_info,
                  &subgroup_info,
                  parent_group,
                  general_write_handler,
                  general_read_handler);
            settings_data_list_current_add_flags(list, list_info, SD_FLAG_ALLOW_INPUT);

            CONFIG_BOOL(
                  list, list_info,
                  recording_driver_get_use_output_dir_ptr(),
                  MENU_ENUM_LABEL_RECORD_USE_OUTPUT_DIRECTORY,
                  MENU_ENUM_LABEL_VALUE_RECORD_USE_OUTPUT_DIRECTORY,
                  false,
                  MENU_ENUM_LABEL_VALUE_OFF,
                  MENU_ENUM_LABEL_VALUE_ON,
                  &group_info,
                  &subgroup_info,
                  parent_group,
                  general_write_handler,
                  general_read_handler,
                  SD_FLAG_NONE
                  );

            END_SUB_GROUP(list, list_info, parent_group);

            START_SUB_GROUP(list, list_info, "Miscellaneous", &group_info, &subgroup_info, parent_group);

            CONFIG_BOOL(
                  list, list_info,
                  &settings->bools.video_post_filter_record,
                  MENU_ENUM_LABEL_VIDEO_POST_FILTER_RECORD,
                  MENU_ENUM_LABEL_VALUE_VIDEO_POST_FILTER_RECORD,
                  post_filter_record,
                  MENU_ENUM_LABEL_VALUE_OFF,
                  MENU_ENUM_LABEL_VALUE_ON,
                  &group_info,
                  &subgroup_info,
                  parent_group,
                  general_write_handler,
                  general_read_handler,
                  SD_FLAG_NONE
                  );

            CONFIG_BOOL(
                  list, list_info,
                  &settings->bools.video_gpu_record,
                  MENU_ENUM_LABEL_VIDEO_GPU_RECORD,
                  MENU_ENUM_LABEL_VALUE_VIDEO_GPU_RECORD,
                  gpu_record,
                  MENU_ENUM_LABEL_VALUE_OFF,
                  MENU_ENUM_LABEL_VALUE_ON,
                  &group_info,
                  &subgroup_info,
                  parent_group,
                  general_write_handler,
                  general_read_handler,
                  SD_FLAG_NONE
                  );

            END_SUB_GROUP(list, list_info, parent_group);
            END_GROUP(list, list_info, parent_group);
         break;
      case SETTINGS_LIST_INPUT_HOTKEY:
         {
            unsigned i;
            START_GROUP(list, list_info, &group_info,
                  msg_hash_to_str(MENU_ENUM_LABEL_INPUT_HOTKEY_BINDS_BEGIN),
                  parent_group);

            parent_group = msg_hash_to_str(MENU_ENUM_LABEL_SETTINGS);

            START_SUB_GROUP(list, list_info, "State", &group_info, &subgroup_info,
                  parent_group);

            for (i = 0; i < RARCH_BIND_LIST_END; i ++)
            {
               if (!input_config_bind_map_get_meta(i))
                  continue;

               CONFIG_BIND_ALT(
                     list, list_info,
                     &input_config_binds[0][i],
                     0, 0,
                     strdup(input_config_bind_map_get_base(i)),
                     strdup(input_config_bind_map_get_desc(i)),
                     &retro_keybinds_1[i],
                     &group_info, &subgroup_info, parent_group);
               (*list)[list_info->index - 1].bind_type = i + MENU_SETTINGS_BIND_BEGIN;
               menu_settings_list_current_add_enum_idx(list, list_info,
                     (enum msg_hash_enums)(MENU_ENUM_LABEL_INPUT_HOTKEY_BIND_BEGIN + i));
            }

            END_SUB_GROUP(list, list_info, parent_group);
            END_GROUP(list, list_info, parent_group);
         }
         break;
      case SETTINGS_LIST_FRAME_THROTTLING:
         START_GROUP(list, list_info, &group_info,
               msg_hash_to_str(MENU_ENUM_LABEL_VALUE_FRAME_THROTTLE_SETTINGS),
               parent_group);

         parent_group = msg_hash_to_str(MENU_ENUM_LABEL_FRAME_THROTTLE_SETTINGS);

         START_SUB_GROUP(list, list_info, "State", &group_info, &subgroup_info, parent_group);

         CONFIG_FLOAT(
               list, list_info,
               &settings->floats.fastforward_ratio,
               MENU_ENUM_LABEL_FASTFORWARD_RATIO,
               MENU_ENUM_LABEL_VALUE_FASTFORWARD_RATIO,
               fastforward_ratio,
               "%.1fx",
               &group_info,
               &subgroup_info,
               parent_group,
               general_write_handler,
               general_read_handler);
         menu_settings_list_current_add_cmd(list, list_info, CMD_EVENT_SET_FRAME_LIMIT);
         menu_settings_list_current_add_range(list, list_info, 0, 10, 1.0, true, true);

         CONFIG_FLOAT(
               list, list_info,
               &settings->floats.slowmotion_ratio,
               MENU_ENUM_LABEL_SLOWMOTION_RATIO,
               MENU_ENUM_LABEL_VALUE_SLOWMOTION_RATIO,
               slowmotion_ratio,
               "%.1fx",
               &group_info,
               &subgroup_info,
               parent_group,
               general_write_handler,
               general_read_handler);
         menu_settings_list_current_add_range(list, list_info, 1, 10, 1.0, true, true);

         CONFIG_BOOL(
               list, list_info,
               &settings->bools.menu_throttle_framerate,
               MENU_ENUM_LABEL_MENU_THROTTLE_FRAMERATE,
               MENU_ENUM_LABEL_VALUE_MENU_ENUM_THROTTLE_FRAMERATE,
               true,
               MENU_ENUM_LABEL_VALUE_OFF,
               MENU_ENUM_LABEL_VALUE_ON,
               &group_info,
               &subgroup_info,
               parent_group,
               general_write_handler,
               general_read_handler,
               SD_FLAG_ADVANCED
               );

         END_SUB_GROUP(list, list_info, parent_group);
         END_GROUP(list, list_info, parent_group);
         break;
      case SETTINGS_LIST_FONT:
         START_GROUP(list, list_info, &group_info,
               msg_hash_to_str(MENU_ENUM_LABEL_VALUE_ONSCREEN_DISPLAY_SETTINGS),
               parent_group);

         parent_group = msg_hash_to_str(MENU_ENUM_LABEL_ONSCREEN_DISPLAY_SETTINGS);

         START_SUB_GROUP(list, list_info, "Messages",
               &group_info,
               &subgroup_info,
               parent_group);

         CONFIG_BOOL(
               list, list_info,
               &settings->bools.video_font_enable,
               MENU_ENUM_LABEL_VIDEO_FONT_ENABLE,
               MENU_ENUM_LABEL_VALUE_VIDEO_FONT_ENABLE,
               font_enable,
               MENU_ENUM_LABEL_VALUE_OFF,
               MENU_ENUM_LABEL_VALUE_ON,
               &group_info,
               &subgroup_info,
               parent_group,
               general_write_handler,
               general_read_handler,
               SD_FLAG_NONE
               );

         CONFIG_PATH(
               list, list_info,
               settings->paths.path_font,
               sizeof(settings->paths.path_font),
               MENU_ENUM_LABEL_VIDEO_FONT_PATH,
               MENU_ENUM_LABEL_VALUE_VIDEO_FONT_PATH,
               "",
               &group_info,
               &subgroup_info,
               parent_group,
               general_write_handler,
               general_read_handler);

         CONFIG_FLOAT(
               list, list_info,
               &settings->floats.video_font_size,
               MENU_ENUM_LABEL_VIDEO_FONT_SIZE,
               MENU_ENUM_LABEL_VALUE_VIDEO_FONT_SIZE,
               font_size,
               "%.1f",
               &group_info,
               &subgroup_info,
               parent_group,
               general_write_handler,
               general_read_handler);
         menu_settings_list_current_add_range(list, list_info, 1.00, 100.00, 1.0, true, true);

         CONFIG_FLOAT(
               list, list_info,
               &settings->floats.video_msg_pos_x,
               MENU_ENUM_LABEL_VIDEO_MESSAGE_POS_X,
               MENU_ENUM_LABEL_VALUE_VIDEO_MESSAGE_POS_X,
               message_pos_offset_x,
               "%.3f",
               &group_info,
               &subgroup_info,
               parent_group,
               general_write_handler,
               general_read_handler);
         menu_settings_list_current_add_range(list, list_info, 0, 1, 0.01, true, true);

         CONFIG_FLOAT(
               list, list_info,
               &settings->floats.video_msg_pos_y,
               MENU_ENUM_LABEL_VIDEO_MESSAGE_POS_Y,
               MENU_ENUM_LABEL_VALUE_VIDEO_MESSAGE_POS_Y,
               message_pos_offset_y,
               "%.3f",
               &group_info,
               &subgroup_info,
               parent_group,
               general_write_handler,
               general_read_handler);
         menu_settings_list_current_add_range(list, list_info, 0, 1, 0.01, true, true);

         CONFIG_FLOAT(
               list, list_info,
               &settings->floats.video_msg_color_r,
               MENU_ENUM_LABEL_VIDEO_MESSAGE_COLOR_RED,
               MENU_ENUM_LABEL_VALUE_VIDEO_MESSAGE_COLOR_RED,
               ((message_color >> 16) & 0xff) / 255.0f,
               "%.3f",
               &group_info,
               &subgroup_info,
               parent_group,
               general_write_handler,
               general_read_handler);
         menu_settings_list_current_add_range(list, list_info, 0, 1, 1.0f/255.0f, true, true);

         CONFIG_FLOAT(
               list, list_info,
               &settings->floats.video_msg_color_g,
               MENU_ENUM_LABEL_VIDEO_MESSAGE_COLOR_GREEN,
               MENU_ENUM_LABEL_VALUE_VIDEO_MESSAGE_COLOR_GREEN,
               ((message_color >> 8) & 0xff) / 255.0f,
               "%.3f",
               &group_info,
               &subgroup_info,
               parent_group,
               general_write_handler,
               general_read_handler);
         menu_settings_list_current_add_range(list, list_info, 0, 1, 1.0f/255.0f, true, true);

         CONFIG_FLOAT(
               list, list_info,
               &settings->floats.video_msg_color_b,
               MENU_ENUM_LABEL_VIDEO_MESSAGE_COLOR_BLUE,
               MENU_ENUM_LABEL_VALUE_VIDEO_MESSAGE_COLOR_BLUE,
               ((message_color >> 0) & 0xff) / 255.0f,
               "%.3f",
               &group_info,
               &subgroup_info,
               parent_group,
               general_write_handler,
               general_read_handler);
         menu_settings_list_current_add_range(list, list_info, 0, 1, 1.0f/255.0f, true, true);

         CONFIG_BOOL(
               list, list_info,
               &settings->bools.video_msg_bgcolor_enable,
               MENU_ENUM_LABEL_VIDEO_MESSAGE_BGCOLOR_ENABLE,
               MENU_ENUM_LABEL_VALUE_VIDEO_MESSAGE_BGCOLOR_ENABLE,
               message_bgcolor_enable,
               MENU_ENUM_LABEL_VALUE_OFF,
               MENU_ENUM_LABEL_VALUE_ON,
               &group_info,
               &subgroup_info,
               parent_group,
               general_write_handler,
               general_read_handler,
               SD_FLAG_NONE
               );

         CONFIG_UINT(
               list, list_info,
               &settings->uints.video_msg_bgcolor_red,
               MENU_ENUM_LABEL_VIDEO_MESSAGE_BGCOLOR_RED,
               MENU_ENUM_LABEL_VALUE_VIDEO_MESSAGE_BGCOLOR_RED,
               message_bgcolor_red,
               &group_info,
               &subgroup_info,
               parent_group,
               general_write_handler,
               general_read_handler);
         menu_settings_list_current_add_range(list, list_info, 0, 255, 1, true, true);

         CONFIG_UINT(
               list, list_info,
               &settings->uints.video_msg_bgcolor_green,
               MENU_ENUM_LABEL_VIDEO_MESSAGE_BGCOLOR_GREEN,
               MENU_ENUM_LABEL_VALUE_VIDEO_MESSAGE_BGCOLOR_GREEN,
               message_bgcolor_green,
               &group_info,
               &subgroup_info,
               parent_group,
               general_write_handler,
               general_read_handler);
         menu_settings_list_current_add_range(list, list_info, 0, 255, 1, true, true);

         CONFIG_UINT(
               list, list_info,
               &settings->uints.video_msg_bgcolor_blue,
               MENU_ENUM_LABEL_VIDEO_MESSAGE_BGCOLOR_BLUE,
               MENU_ENUM_LABEL_VALUE_VIDEO_MESSAGE_BGCOLOR_BLUE,
               message_bgcolor_blue,
               &group_info,
               &subgroup_info,
               parent_group,
               general_write_handler,
               general_read_handler);
         menu_settings_list_current_add_range(list, list_info, 0, 255, 1, true, true);

         CONFIG_FLOAT(
               list, list_info,
               &settings->floats.video_msg_bgcolor_opacity,
               MENU_ENUM_LABEL_VIDEO_MESSAGE_BGCOLOR_OPACITY,
               MENU_ENUM_LABEL_VALUE_VIDEO_MESSAGE_BGCOLOR_OPACITY,
               message_bgcolor_opacity,
               "%.2f",
               &group_info,
               &subgroup_info,
               parent_group,
               general_write_handler,
               general_read_handler);
         menu_settings_list_current_add_range(list, list_info, 0, 1, 0.01, true, true);

         END_SUB_GROUP(list, list_info, parent_group);
         END_GROUP(list, list_info, parent_group);
         break;
      case SETTINGS_LIST_OVERLAY:
#ifdef HAVE_OVERLAY
         START_GROUP(list, list_info, &group_info,
               msg_hash_to_str(MENU_ENUM_LABEL_VALUE_OVERLAY_SETTINGS),
               parent_group);

         parent_group = msg_hash_to_str(MENU_ENUM_LABEL_OVERLAY_SETTINGS);

         START_SUB_GROUP(list, list_info, "State", &group_info, &subgroup_info, parent_group);

         CONFIG_BOOL(
               list, list_info,
               &settings->bools.input_overlay_enable,
               MENU_ENUM_LABEL_INPUT_OVERLAY_ENABLE,
               MENU_ENUM_LABEL_VALUE_INPUT_OVERLAY_ENABLE,
               config_overlay_enable_default(),
               MENU_ENUM_LABEL_VALUE_OFF,
               MENU_ENUM_LABEL_VALUE_ON,
               &group_info,
               &subgroup_info,
               parent_group,
               general_write_handler,
               general_read_handler,
               SD_FLAG_NONE
               );
         (*list)[list_info->index - 1].change_handler = overlay_enable_toggle_change_handler;

         CONFIG_BOOL(
               list, list_info,
               &settings->bools.input_overlay_enable_autopreferred,
               MENU_ENUM_LABEL_OVERLAY_AUTOLOAD_PREFERRED,
               MENU_ENUM_LABEL_VALUE_OVERLAY_AUTOLOAD_PREFERRED,
               true,
               MENU_ENUM_LABEL_VALUE_OFF,
               MENU_ENUM_LABEL_VALUE_ON,
               &group_info,
               &subgroup_info,
               parent_group,
               general_write_handler,
               general_read_handler,
               SD_FLAG_NONE
               );
         (*list)[list_info->index - 1].change_handler = overlay_enable_toggle_change_handler;

         CONFIG_BOOL(
               list, list_info,
               &settings->bools.input_overlay_hide_in_menu,
               MENU_ENUM_LABEL_INPUT_OVERLAY_HIDE_IN_MENU,
               MENU_ENUM_LABEL_VALUE_INPUT_OVERLAY_HIDE_IN_MENU,
               overlay_hide_in_menu,
               MENU_ENUM_LABEL_VALUE_OFF,
               MENU_ENUM_LABEL_VALUE_ON,
               &group_info,
               &subgroup_info,
               parent_group,
               general_write_handler,
               general_read_handler,
               SD_FLAG_NONE
               );
         (*list)[list_info->index - 1].change_handler = overlay_enable_toggle_change_handler;

         CONFIG_BOOL(
               list, list_info,
               &settings->bools.input_overlay_show_physical_inputs,
               MENU_ENUM_LABEL_INPUT_OVERLAY_SHOW_PHYSICAL_INPUTS,
               MENU_ENUM_LABEL_VALUE_INPUT_OVERLAY_SHOW_PHYSICAL_INPUTS,
               show_physical_inputs,
               MENU_ENUM_LABEL_VALUE_OFF,
               MENU_ENUM_LABEL_VALUE_ON,
               &group_info,
               &subgroup_info,
               parent_group,
               general_write_handler,
               general_read_handler,
               SD_FLAG_NONE
               );
         CONFIG_UINT(
                  list, list_info,
                  &settings->uints.input_overlay_show_physical_inputs_port,
                  MENU_ENUM_LABEL_INPUT_OVERLAY_SHOW_PHYSICAL_INPUTS_PORT,
                  MENU_ENUM_LABEL_VALUE_INPUT_OVERLAY_SHOW_PHYSICAL_INPUTS_PORT,
                  0,
                  &group_info,
                  &subgroup_info,
                  parent_group,
                  general_write_handler,
                  general_read_handler
                  );
            menu_settings_list_current_add_range(list, list_info, 0, MAX_USERS - 1, 1, true, true);
         CONFIG_PATH(
               list, list_info,
               settings->paths.path_overlay,
               sizeof(settings->paths.path_overlay),
               MENU_ENUM_LABEL_OVERLAY_PRESET,
               MENU_ENUM_LABEL_VALUE_OVERLAY_PRESET,
               settings->paths.directory_overlay,
               &group_info,
               &subgroup_info,
               parent_group,
               general_write_handler,
               general_read_handler);
         menu_settings_list_current_add_values(list, list_info, "cfg");
         menu_settings_list_current_add_cmd(list, list_info, CMD_EVENT_OVERLAY_INIT);

         CONFIG_FLOAT(
               list, list_info,
               &settings->floats.input_overlay_opacity,
               MENU_ENUM_LABEL_OVERLAY_OPACITY,
               MENU_ENUM_LABEL_VALUE_OVERLAY_OPACITY,
               0.7f,
               "%.2f",
               &group_info,
               &subgroup_info,
               parent_group,
               general_write_handler,
               general_read_handler);
         menu_settings_list_current_add_cmd(list, list_info, CMD_EVENT_OVERLAY_SET_ALPHA_MOD);
         menu_settings_list_current_add_range(list, list_info, 0, 1, 0.01, true, true);
         settings_data_list_current_add_flags(list, list_info, SD_FLAG_CMD_APPLY_AUTO);

         CONFIG_FLOAT(
               list, list_info,
               &settings->floats.input_overlay_scale,
               MENU_ENUM_LABEL_OVERLAY_SCALE,
               MENU_ENUM_LABEL_VALUE_OVERLAY_SCALE,
               1.0f,
               "%.2f",
               &group_info,
               &subgroup_info,
               parent_group,
               general_write_handler,
               general_read_handler);
         menu_settings_list_current_add_cmd(list, list_info, CMD_EVENT_OVERLAY_SET_SCALE_FACTOR);
         menu_settings_list_current_add_range(list, list_info, 0, 2, 0.01, true, true);
         settings_data_list_current_add_flags(list, list_info, SD_FLAG_CMD_APPLY_AUTO);

         END_SUB_GROUP(list, list_info, parent_group);

         START_SUB_GROUP(list, list_info, "Onscreen Keyboard Overlay", &group_info, &subgroup_info, parent_group);

         END_SUB_GROUP(list, list_info, parent_group);
         END_GROUP(list, list_info, parent_group);
#endif
         break;
      case SETTINGS_LIST_MENU:
         START_GROUP(list, list_info, &group_info,
               msg_hash_to_str(MENU_ENUM_LABEL_VALUE_MENU_SETTINGS),
               parent_group);
         menu_settings_list_current_add_enum_idx(list, list_info, MENU_ENUM_LABEL_MENU_SETTINGS);

         parent_group = msg_hash_to_str(MENU_ENUM_LABEL_MENU_SETTINGS);

         START_SUB_GROUP(list, list_info, "State", &group_info, &subgroup_info, parent_group);

         if (string_is_not_equal_fast(settings->arrays.menu_driver, "rgui", 4))
         {
            CONFIG_PATH(
                  list, list_info,
                  settings->paths.path_menu_wallpaper,
                  sizeof(settings->paths.path_menu_wallpaper),
                  MENU_ENUM_LABEL_MENU_WALLPAPER,
                  MENU_ENUM_LABEL_VALUE_MENU_WALLPAPER,
                  "",
                  &group_info,
                  &subgroup_info,
                  parent_group,
                  general_write_handler,
                  general_read_handler);
            menu_settings_list_current_add_values(list, list_info, "png");

            CONFIG_FLOAT(
                  list, list_info,
                  &settings->floats.menu_wallpaper_opacity,
                  MENU_ENUM_LABEL_MENU_WALLPAPER_OPACITY,
                  MENU_ENUM_LABEL_VALUE_MENU_WALLPAPER_OPACITY,
                  menu_wallpaper_opacity,
                  "%.3f",
                  &group_info,
                  &subgroup_info,
                  parent_group,
                  general_write_handler,
                  general_read_handler);
            menu_settings_list_current_add_range(list, list_info, 0.0, 1.0, 0.010, true, true);
            settings_data_list_current_add_flags(list, list_info, SD_FLAG_LAKKA_ADVANCED);

            CONFIG_FLOAT(
                  list, list_info,
                  &settings->floats.menu_framebuffer_opacity,
                  MENU_ENUM_LABEL_MENU_FRAMEBUFFER_OPACITY,
                  MENU_ENUM_LABEL_VALUE_MENU_FRAMEBUFFER_OPACITY,
                  menu_framebuffer_opacity,
                  "%.3f",
                  &group_info,
                  &subgroup_info,
                  parent_group,
                  general_write_handler,
                  general_read_handler);
            menu_settings_list_current_add_range(list, list_info, 0.0, 1.0, 0.010, true, true);
            settings_data_list_current_add_flags(list, list_info, SD_FLAG_LAKKA_ADVANCED);
         }

         if (string_is_equal_fast(settings->arrays.menu_driver, "xmb", 3))
         {
            CONFIG_BOOL(
                  list, list_info,
                  &settings->bools.menu_dynamic_wallpaper_enable,
                  MENU_ENUM_LABEL_DYNAMIC_WALLPAPER,
                  MENU_ENUM_LABEL_VALUE_DYNAMIC_WALLPAPER,
                  true,
                  MENU_ENUM_LABEL_VALUE_OFF,
                  MENU_ENUM_LABEL_VALUE_ON,
                  &group_info,
                  &subgroup_info,
                  parent_group,
                  general_write_handler,
                  general_read_handler,
                  SD_FLAG_NONE
                  );
            settings_data_list_current_add_flags(list, list_info, SD_FLAG_LAKKA_ADVANCED);
         }


         CONFIG_BOOL(
               list, list_info,
               &settings->bools.menu_pause_libretro,
               MENU_ENUM_LABEL_PAUSE_LIBRETRO,
               MENU_ENUM_LABEL_VALUE_PAUSE_LIBRETRO,
               true,
               MENU_ENUM_LABEL_VALUE_OFF,
               MENU_ENUM_LABEL_VALUE_ON,
               &group_info,
               &subgroup_info,
               parent_group,
               general_write_handler,
               general_read_handler,
               SD_FLAG_CMD_APPLY_AUTO
               );
         menu_settings_list_current_add_cmd(list, list_info, CMD_EVENT_MENU_PAUSE_LIBRETRO);
         settings_data_list_current_add_flags(list, list_info, SD_FLAG_LAKKA_ADVANCED);

         CONFIG_BOOL(
               list, list_info,
               &settings->bools.menu_mouse_enable,
               MENU_ENUM_LABEL_MOUSE_ENABLE,
               MENU_ENUM_LABEL_VALUE_MOUSE_ENABLE,
               def_mouse_enable,
               MENU_ENUM_LABEL_VALUE_OFF,
               MENU_ENUM_LABEL_VALUE_ON,
               &group_info,
               &subgroup_info,
               parent_group,
               general_write_handler,
               general_read_handler,
               SD_FLAG_ADVANCED
               );

         CONFIG_BOOL(
               list, list_info,
               &settings->bools.menu_pointer_enable,
               MENU_ENUM_LABEL_POINTER_ENABLE,
               MENU_ENUM_LABEL_VALUE_POINTER_ENABLE,
               pointer_enable,
               MENU_ENUM_LABEL_VALUE_OFF,
               MENU_ENUM_LABEL_VALUE_ON,
               &group_info,
               &subgroup_info,
               parent_group,
               general_write_handler,
               general_read_handler,
               SD_FLAG_ADVANCED
               );

         CONFIG_BOOL(
               list, list_info,
               &settings->bools.menu_linear_filter,
               MENU_ENUM_LABEL_MENU_LINEAR_FILTER,
               MENU_ENUM_LABEL_VALUE_MENU_LINEAR_FILTER,
               true,
               MENU_ENUM_LABEL_VALUE_OFF,
               MENU_ENUM_LABEL_VALUE_ON,
               &group_info,
               &subgroup_info,
               parent_group,
               general_write_handler,
               general_read_handler,
               SD_FLAG_ADVANCED
               );

         CONFIG_BOOL(
               list, list_info,
               &settings->bools.menu_horizontal_animation,
               MENU_ENUM_LABEL_MENU_HORIZONTAL_ANIMATION,
               MENU_ENUM_LABEL_VALUE_MENU_HORIZONTAL_ANIMATION,
               true,
               MENU_ENUM_LABEL_VALUE_OFF,
               MENU_ENUM_LABEL_VALUE_ON,
               &group_info,
               &subgroup_info,
               parent_group,
               general_write_handler,
               general_read_handler,
               SD_FLAG_ADVANCED
               );

#ifdef RARCH_MOBILE
         /* We don't want mobile users being able to switch this off. */
         (*list)[list_info->index - 1].action_left   = NULL;
         (*list)[list_info->index - 1].action_right  = NULL;
         (*list)[list_info->index - 1].action_start  = NULL;
#endif

         END_SUB_GROUP(list, list_info, parent_group);

         START_SUB_GROUP(list, list_info, "Navigation", &group_info, &subgroup_info, parent_group);

         CONFIG_BOOL(
               list, list_info,
               &settings->bools.menu_navigation_wraparound_enable,
               MENU_ENUM_LABEL_NAVIGATION_WRAPAROUND,
               MENU_ENUM_LABEL_VALUE_NAVIGATION_WRAPAROUND,
               true,
               MENU_ENUM_LABEL_VALUE_OFF,
               MENU_ENUM_LABEL_VALUE_ON,
               &group_info,
               &subgroup_info,
               parent_group,
               general_write_handler,
               general_read_handler,
               SD_FLAG_ADVANCED
               );

         END_SUB_GROUP(list, list_info, parent_group);
         START_SUB_GROUP(list, list_info, "Settings View", &group_info, &subgroup_info, parent_group);

         CONFIG_BOOL(
               list, list_info,
               &settings->bools.menu_show_advanced_settings,
               MENU_ENUM_LABEL_SHOW_ADVANCED_SETTINGS,
               MENU_ENUM_LABEL_VALUE_SHOW_ADVANCED_SETTINGS,
               show_advanced_settings,
               MENU_ENUM_LABEL_VALUE_OFF,
               MENU_ENUM_LABEL_VALUE_ON,
               &group_info,
               &subgroup_info,
               parent_group,
               general_write_handler,
               general_read_handler,
               SD_FLAG_NONE);

         if (string_is_equal_fast(settings->arrays.menu_driver, "xmb", 3))
         {
            CONFIG_BOOL(
                  list, list_info,
                  &settings->bools.kiosk_mode_enable,
                  MENU_ENUM_LABEL_MENU_ENABLE_KIOSK_MODE,
                  MENU_ENUM_LABEL_VALUE_MENU_ENABLE_KIOSK_MODE,
                  kiosk_mode_enable,
                  MENU_ENUM_LABEL_VALUE_OFF,
                  MENU_ENUM_LABEL_VALUE_ON,
                  &group_info,
                  &subgroup_info,
                  parent_group,
                  general_write_handler,
                  general_read_handler,
                  SD_FLAG_NONE);

            CONFIG_STRING(
                  list, list_info,
                  settings->paths.kiosk_mode_password,
                  sizeof(settings->paths.kiosk_mode_password),
                  MENU_ENUM_LABEL_MENU_KIOSK_MODE_PASSWORD,
                  MENU_ENUM_LABEL_VALUE_MENU_KIOSK_MODE_PASSWORD,
                  "",
                  &group_info,
                  &subgroup_info,
                  parent_group,
                  general_write_handler,
                  general_read_handler);
            settings_data_list_current_add_flags(list, list_info, SD_FLAG_ALLOW_INPUT);
         }

#ifdef HAVE_THREADS
         CONFIG_BOOL(
               list, list_info,
               &settings->bools.threaded_data_runloop_enable,
               MENU_ENUM_LABEL_THREADED_DATA_RUNLOOP_ENABLE,
               MENU_ENUM_LABEL_VALUE_THREADED_DATA_RUNLOOP_ENABLE,
               threaded_data_runloop_enable,
               MENU_ENUM_LABEL_VALUE_OFF,
               MENU_ENUM_LABEL_VALUE_ON,
               &group_info,
               &subgroup_info,
               parent_group,
               general_write_handler,
               general_read_handler,
               SD_FLAG_ADVANCED
               );
#endif

#if 0
         /* These colors are hints. The menu driver is not required to use them. */
         CONFIG_HEX(
               list, list_info,
               &settings->menu.entry_normal_color,
               MENU_ENUM_LABEL_ENTRY_NORMAL_COLOR,
               MENU_ENUM_LABEL_VALUE_ENTRY_NORMAL_COLOR,
               menu_entry_normal_color,
               &group_info,
               &subgroup_info,
               parent_group,
               general_write_handler,
               general_read_handler);
         settings_data_list_current_add_flags(list, list_info, SD_FLAG_ALLOW_INPUT);
         settings_data_list_current_add_flags(list, list_info, SD_FLAG_ADVANCED);

         CONFIG_HEX(
               list, list_info,
               &settings->menu.entry_hover_color,
               MENU_ENUM_LABEL_ENTRY_HOVER_COLOR,
               MENU_ENUM_LABEL_VALUE_ENTRY_HOVER_COLOR,
               menu_entry_hover_color,
               &group_info,
               &subgroup_info,
               parent_group,
               general_write_handler,
               general_read_handler);
         settings_data_list_current_add_flags(list, list_info, SD_FLAG_ALLOW_INPUT);
         settings_data_list_current_add_flags(list, list_info, SD_FLAG_ADVANCED);

         CONFIG_HEX(
               list, list_info,
               &settings->menu.title_color,
               MENU_ENUM_LABEL_TITLE_COLOR,
               MENU_ENUM_LABEL_VALUE_TITLE_COLOR,
               menu_title_color,
               &group_info,
               &subgroup_info,
               parent_group,
               general_write_handler,
               general_read_handler);
         settings_data_list_current_add_flags(list, list_info, SD_FLAG_ALLOW_INPUT);
         settings_data_list_current_add_flags(list, list_info, SD_FLAG_ADVANCED);
#endif

         END_SUB_GROUP(list, list_info, parent_group);

         START_SUB_GROUP(list, list_info, "Display", &group_info, &subgroup_info, parent_group);

         /* only GLUI uses these values, don't show them on other drivers */
         if (string_is_equal_fast(settings->arrays.menu_driver, "glui", 4))
         {
            CONFIG_BOOL(
                  list, list_info,
                  &settings->bools.menu_dpi_override_enable,
                  MENU_ENUM_LABEL_DPI_OVERRIDE_ENABLE,
                  MENU_ENUM_LABEL_VALUE_DPI_OVERRIDE_ENABLE,
                  menu_dpi_override_enable,
                  MENU_ENUM_LABEL_VALUE_OFF,
                  MENU_ENUM_LABEL_VALUE_ON,
                  &group_info,
                  &subgroup_info,
                  parent_group,
                  general_write_handler,
                  general_read_handler,
                  SD_FLAG_NONE);

            CONFIG_UINT(
                  list, list_info,
                  &settings->uints.menu_dpi_override_value,
                  MENU_ENUM_LABEL_DPI_OVERRIDE_VALUE,
                  MENU_ENUM_LABEL_VALUE_DPI_OVERRIDE_VALUE,
                  menu_dpi_override_value,
                  &group_info,
                  &subgroup_info,
                  parent_group,
                  general_write_handler,
                  general_read_handler);
            menu_settings_list_current_add_range(list, list_info, 72, 999, 1, true, true);
         }

#ifdef HAVE_XMB
         /* only XMB uses these values, don't show them on other drivers */
         if (string_is_equal_fast(settings->arrays.menu_driver, "xmb", 3))
         {
            CONFIG_UINT(
                  list, list_info,
                  &settings->uints.menu_xmb_alpha_factor,
                  MENU_ENUM_LABEL_XMB_ALPHA_FACTOR,
                  MENU_ENUM_LABEL_VALUE_XMB_ALPHA_FACTOR,
                  xmb_alpha_factor,
                  &group_info,
                  &subgroup_info,
                  parent_group,
                  general_write_handler,
                  general_read_handler);
            menu_settings_list_current_add_range(list, list_info, 0, 100, 1, true, true);
            settings_data_list_current_add_flags(list, list_info, SD_FLAG_LAKKA_ADVANCED);

            CONFIG_UINT(
                  list, list_info,
                  &settings->uints.menu_xmb_scale_factor,
                  MENU_ENUM_LABEL_XMB_SCALE_FACTOR,
                  MENU_ENUM_LABEL_VALUE_XMB_SCALE_FACTOR,
                  xmb_scale_factor,
                  &group_info,
                  &subgroup_info,
                  parent_group,
                  general_write_handler,
                  general_read_handler);
            menu_settings_list_current_add_range(list, list_info, 0, 100, 1, true, true);
            settings_data_list_current_add_flags(list, list_info, SD_FLAG_LAKKA_ADVANCED);

            CONFIG_PATH(
                  list, list_info,
                  settings->paths.path_menu_xmb_font,
                  sizeof(settings->paths.path_menu_xmb_font),
                  MENU_ENUM_LABEL_XMB_FONT,
                  MENU_ENUM_LABEL_VALUE_XMB_FONT,
                  "",
                  &group_info,
                  &subgroup_info,
                  parent_group,
                  general_write_handler,
                  general_read_handler);
            settings_data_list_current_add_flags(list, list_info, SD_FLAG_LAKKA_ADVANCED);
            menu_settings_list_current_add_cmd(list, list_info, CMD_EVENT_REINIT);

            CONFIG_UINT(
                  list, list_info,
<<<<<<< HEAD
                  &settings->uints.menu_xmb_theme,
=======
                  &settings->menu.xmb.font_color_red,
                  MENU_ENUM_LABEL_XMB_FONT_COLOR_RED,
                  MENU_ENUM_LABEL_VALUE_XMB_FONT_COLOR_RED,
                  xmb_scale_factor,
                  &group_info,
                  &subgroup_info,
                  parent_group,
                  general_write_handler,
                  general_read_handler);
            menu_settings_list_current_add_range(list, list_info, 0, 255, 1, true, true);
            settings_data_list_current_add_flags(list, list_info, SD_FLAG_LAKKA_ADVANCED);

            CONFIG_UINT(
                  list, list_info,
                  &settings->menu.xmb.font_color_green,
                  MENU_ENUM_LABEL_XMB_FONT_COLOR_GREEN,
                  MENU_ENUM_LABEL_VALUE_XMB_FONT_COLOR_GREEN,
                  xmb_scale_factor,
                  &group_info,
                  &subgroup_info,
                  parent_group,
                  general_write_handler,
                  general_read_handler);
            menu_settings_list_current_add_range(list, list_info, 0, 255, 1, true, true);
            settings_data_list_current_add_flags(list, list_info, SD_FLAG_LAKKA_ADVANCED);

            CONFIG_UINT(
                  list, list_info,
                  &settings->menu.xmb.font_color_blue,
                  MENU_ENUM_LABEL_XMB_FONT_COLOR_BLUE,
                  MENU_ENUM_LABEL_VALUE_XMB_FONT_COLOR_BLUE,
                  xmb_scale_factor,
                  &group_info,
                  &subgroup_info,
                  parent_group,
                  general_write_handler,
                  general_read_handler);
            menu_settings_list_current_add_range(list, list_info, 0, 255, 1, true, true);
            settings_data_list_current_add_flags(list, list_info, SD_FLAG_LAKKA_ADVANCED);

            CONFIG_UINT(
                  list, list_info,
                  &settings->menu.xmb.theme,
>>>>>>> be936e9b
                  MENU_ENUM_LABEL_XMB_THEME,
                  MENU_ENUM_LABEL_VALUE_XMB_THEME,
                  xmb_icon_theme,
                  &group_info,
                  &subgroup_info,
                  parent_group,
                  general_write_handler,
                  general_read_handler);
            menu_settings_list_current_add_range(list, list_info, 0, XMB_ICON_THEME_LAST - 1, 1, true, true);
            menu_settings_list_current_add_cmd(list, list_info, CMD_EVENT_REINIT);

            CONFIG_BOOL(
                  list, list_info,
                  &settings->bools.menu_xmb_shadows_enable,
                  MENU_ENUM_LABEL_XMB_SHADOWS_ENABLE,
                  MENU_ENUM_LABEL_VALUE_XMB_SHADOWS_ENABLE,
                  xmb_shadows_enable,
                  MENU_ENUM_LABEL_VALUE_OFF,
                  MENU_ENUM_LABEL_VALUE_ON,
                  &group_info,
                  &subgroup_info,
                  parent_group,
                  general_write_handler,
                  general_read_handler,
                  SD_FLAG_NONE);

#ifdef HAVE_SHADERPIPELINE
            CONFIG_UINT(
                  list, list_info,
                  &settings->uints.menu_xmb_shader_pipeline,
                  MENU_ENUM_LABEL_XMB_RIBBON_ENABLE,
                  MENU_ENUM_LABEL_VALUE_XMB_RIBBON_ENABLE,
                  menu_shader_pipeline,
                  &group_info,
                  &subgroup_info,
                  parent_group,
                  general_write_handler,
                  general_read_handler);
            menu_settings_list_current_add_range(list, list_info, 0, XMB_SHADER_PIPELINE_LAST-1, 1, true, true);
#endif

            CONFIG_UINT(
                  list, list_info,
                  &settings->uints.menu_xmb_color_theme,
                  MENU_ENUM_LABEL_XMB_MENU_COLOR_THEME,
                  MENU_ENUM_LABEL_VALUE_XMB_MENU_COLOR_THEME,
                  xmb_theme,
                  &group_info,
                  &subgroup_info,
                  parent_group,
                  general_write_handler,
                  general_read_handler);
            menu_settings_list_current_add_range(list, list_info, 0, XMB_THEME_LAST-1, 1, true, true);

            CONFIG_BOOL(
                  list, list_info,
                  &settings->bools.menu_show_load_core,
                  MENU_ENUM_LABEL_MENU_SHOW_LOAD_CORE,
                  MENU_ENUM_LABEL_VALUE_MENU_SHOW_LOAD_CORE,
                  menu_show_load_core,
                  MENU_ENUM_LABEL_VALUE_OFF,
                  MENU_ENUM_LABEL_VALUE_ON,
                  &group_info,
                  &subgroup_info,
                  parent_group,
                  general_write_handler,
                  general_read_handler,
                  SD_FLAG_NONE);

            CONFIG_BOOL(
                  list, list_info,
                  &settings->bools.menu_show_load_content,
                  MENU_ENUM_LABEL_MENU_SHOW_LOAD_CONTENT,
                  MENU_ENUM_LABEL_VALUE_MENU_SHOW_LOAD_CONTENT,
                  menu_show_load_content,
                  MENU_ENUM_LABEL_VALUE_OFF,
                  MENU_ENUM_LABEL_VALUE_ON,
                  &group_info,
                  &subgroup_info,
                  parent_group,
                  general_write_handler,
                  general_read_handler,
                  SD_FLAG_NONE);

            CONFIG_BOOL(
                  list, list_info,
                  &settings->bools.menu_show_information,
                  MENU_ENUM_LABEL_MENU_SHOW_INFORMATION,
                  MENU_ENUM_LABEL_VALUE_MENU_SHOW_INFORMATION,
                  menu_show_information,
                  MENU_ENUM_LABEL_VALUE_OFF,
                  MENU_ENUM_LABEL_VALUE_ON,
                  &group_info,
                  &subgroup_info,
                  parent_group,
                  general_write_handler,
                  general_read_handler,
                  SD_FLAG_NONE);

            CONFIG_BOOL(
                  list, list_info,
                  &settings->bools.menu_show_configurations,
                  MENU_ENUM_LABEL_MENU_SHOW_CONFIGURATIONS,
                  MENU_ENUM_LABEL_VALUE_MENU_SHOW_CONFIGURATIONS,
                  menu_show_configurations,
                  MENU_ENUM_LABEL_VALUE_OFF,
                  MENU_ENUM_LABEL_VALUE_ON,
                  &group_info,
                  &subgroup_info,
                  parent_group,
                  general_write_handler,
                  general_read_handler,
                  SD_FLAG_LAKKA_ADVANCED);

            CONFIG_BOOL(
                  list, list_info,
                  &settings->bools.menu_show_help,
                  MENU_ENUM_LABEL_MENU_SHOW_HELP,
                  MENU_ENUM_LABEL_VALUE_MENU_SHOW_HELP,
                  menu_show_help,
                  MENU_ENUM_LABEL_VALUE_OFF,
                  MENU_ENUM_LABEL_VALUE_ON,
                  &group_info,
                  &subgroup_info,
                  parent_group,
                  general_write_handler,
                  general_read_handler,
                  SD_FLAG_LAKKA_ADVANCED);

            CONFIG_BOOL(
                  list, list_info,
                  &settings->bools.menu_show_quit_retroarch,
                  MENU_ENUM_LABEL_MENU_SHOW_QUIT_RETROARCH,
                  MENU_ENUM_LABEL_VALUE_MENU_SHOW_QUIT_RETROARCH,
                  menu_show_quit_retroarch,
                  MENU_ENUM_LABEL_VALUE_OFF,
                  MENU_ENUM_LABEL_VALUE_ON,
                  &group_info,
                  &subgroup_info,
                  parent_group,
                  general_write_handler,
                  general_read_handler,
                  SD_FLAG_NONE);

            CONFIG_BOOL(
                  list, list_info,
                  &settings->bools.menu_show_reboot,
                  MENU_ENUM_LABEL_MENU_SHOW_REBOOT,
                  MENU_ENUM_LABEL_VALUE_MENU_SHOW_REBOOT,
                  menu_show_reboot,
                  MENU_ENUM_LABEL_VALUE_OFF,
                  MENU_ENUM_LABEL_VALUE_ON,
                  &group_info,
                  &subgroup_info,
                  parent_group,
                  general_write_handler,
                  general_read_handler,
                  SD_FLAG_NONE);

            CONFIG_BOOL(
                  list, list_info,
                  &settings->bools.menu_xmb_show_settings,
                  MENU_ENUM_LABEL_XMB_SHOW_SETTINGS,
                  MENU_ENUM_LABEL_VALUE_XMB_SHOW_SETTINGS,
                  xmb_show_settings,
                  MENU_ENUM_LABEL_VALUE_OFF,
                  MENU_ENUM_LABEL_VALUE_ON,
                  &group_info,
                  &subgroup_info,
                  parent_group,
                  general_write_handler,
                  general_read_handler,
                  SD_FLAG_NONE);
            settings_data_list_current_add_flags(list, list_info, SD_FLAG_LAKKA_ADVANCED);

            CONFIG_STRING(
               list, list_info,
               settings->paths.menu_xmb_show_settings_password,
               sizeof(settings->paths.menu_xmb_show_settings_password),
               MENU_ENUM_LABEL_XMB_SHOW_SETTINGS_PASSWORD,
               MENU_ENUM_LABEL_VALUE_XMB_SHOW_SETTINGS_PASSWORD,
               "",
               &group_info,
               &subgroup_info,
               parent_group,
               general_write_handler,
               general_read_handler);
            settings_data_list_current_add_flags(list, list_info, SD_FLAG_ALLOW_INPUT | SD_FLAG_LAKKA_ADVANCED);

            CONFIG_BOOL(
                  list, list_info,
                  &settings->bools.menu_xmb_show_favorites,
                  MENU_ENUM_LABEL_XMB_SHOW_FAVORITES,
                  MENU_ENUM_LABEL_VALUE_XMB_SHOW_FAVORITES,
                  xmb_show_favorites,
                  MENU_ENUM_LABEL_VALUE_OFF,
                  MENU_ENUM_LABEL_VALUE_ON,
                  &group_info,
                  &subgroup_info,
                  parent_group,
                  general_write_handler,
                  general_read_handler,
                  SD_FLAG_NONE);

#ifdef HAVE_IMAGEVIEWER
            CONFIG_BOOL(
                  list, list_info,
                  &settings->bools.menu_xmb_show_images,
                  MENU_ENUM_LABEL_XMB_SHOW_IMAGES,
                  MENU_ENUM_LABEL_VALUE_XMB_SHOW_IMAGES,
                  xmb_show_images,
                  MENU_ENUM_LABEL_VALUE_OFF,
                  MENU_ENUM_LABEL_VALUE_ON,
                  &group_info,
                  &subgroup_info,
                  parent_group,
                  general_write_handler,
                  general_read_handler,
                  SD_FLAG_NONE);
#endif

            CONFIG_BOOL(
                  list, list_info,
                  &settings->bools.menu_xmb_show_music,
                  MENU_ENUM_LABEL_XMB_SHOW_MUSIC,
                  MENU_ENUM_LABEL_VALUE_XMB_SHOW_MUSIC,
                  xmb_show_music,
                  MENU_ENUM_LABEL_VALUE_OFF,
                  MENU_ENUM_LABEL_VALUE_ON,
                  &group_info,
                  &subgroup_info,
                  parent_group,
                  general_write_handler,
                  general_read_handler,
                  SD_FLAG_NONE);

#ifdef HAVE_FFMPEG
            CONFIG_BOOL(
                  list, list_info,
                  &settings->bools.menu_xmb_show_video,
                  MENU_ENUM_LABEL_XMB_SHOW_VIDEO,
                  MENU_ENUM_LABEL_VALUE_XMB_SHOW_VIDEO,
                  xmb_show_video,
                  MENU_ENUM_LABEL_VALUE_OFF,
                  MENU_ENUM_LABEL_VALUE_ON,
                  &group_info,
                  &subgroup_info,
                  parent_group,
                  general_write_handler,
                  general_read_handler,
                  SD_FLAG_NONE);
#endif

            CONFIG_BOOL(
                  list, list_info,
                  &settings->bools.menu_xmb_show_history,
                  MENU_ENUM_LABEL_XMB_SHOW_HISTORY,
                  MENU_ENUM_LABEL_VALUE_XMB_SHOW_HISTORY,
                  xmb_show_history,
                  MENU_ENUM_LABEL_VALUE_OFF,
                  MENU_ENUM_LABEL_VALUE_ON,
                  &group_info,
                  &subgroup_info,
                  parent_group,
                  general_write_handler,
                  general_read_handler,
                  SD_FLAG_NONE);

#ifdef HAVE_NETWORKING
            CONFIG_BOOL(
                  list, list_info,
                  &settings->bools.menu_xmb_show_netplay,
                  MENU_ENUM_LABEL_XMB_SHOW_NETPLAY,
                  MENU_ENUM_LABEL_VALUE_XMB_SHOW_NETPLAY,
                  xmb_show_netplay,
                  MENU_ENUM_LABEL_VALUE_OFF,
                  MENU_ENUM_LABEL_VALUE_ON,
                  &group_info,
                  &subgroup_info,
                  parent_group,
                  general_write_handler,
                  general_read_handler,
                  SD_FLAG_NONE);
#endif

#ifdef HAVE_LIBRETRODB
            CONFIG_BOOL(
                  list, list_info,
                  &settings->bools.menu_xmb_show_add,
                  MENU_ENUM_LABEL_XMB_SHOW_ADD,
                  MENU_ENUM_LABEL_VALUE_XMB_SHOW_ADD,
                  xmb_show_add,
                  MENU_ENUM_LABEL_VALUE_OFF,
                  MENU_ENUM_LABEL_VALUE_ON,
                  &group_info,
                  &subgroup_info,
                  parent_group,
                  general_write_handler,
                  general_read_handler,
                  SD_FLAG_NONE);
            settings_data_list_current_add_flags(list, list_info, SD_FLAG_LAKKA_ADVANCED);
#endif
         }

#endif

#ifdef HAVE_MATERIALUI
         /* only MaterialUI uses these values, don't show them on other drivers */
         if (string_is_equal_fast(settings->arrays.menu_driver, "glui", 4))
         {
            CONFIG_BOOL(
                  list, list_info,
                  &settings->bools.menu_materialui_icons_enable,
                  MENU_ENUM_LABEL_MATERIALUI_ICONS_ENABLE,
                  MENU_ENUM_LABEL_VALUE_MATERIALUI_ICONS_ENABLE,
                  materialui_icons_enable,
                  MENU_ENUM_LABEL_VALUE_OFF,
                  MENU_ENUM_LABEL_VALUE_ON,
                  &group_info,
                  &subgroup_info,
                  parent_group,
                  general_write_handler,
                  general_read_handler,
                  SD_FLAG_ADVANCED);

            CONFIG_UINT(
                  list, list_info,
                  &settings->uints.menu_materialui_color_theme,
                  MENU_ENUM_LABEL_MATERIALUI_MENU_COLOR_THEME,
                  MENU_ENUM_LABEL_VALUE_MATERIALUI_MENU_COLOR_THEME,
                  MATERIALUI_THEME_BLUE,
                  &group_info,
                  &subgroup_info,
                  parent_group,
                  general_write_handler,
                  general_read_handler);
            menu_settings_list_current_add_range(list, list_info, 0, MATERIALUI_THEME_LAST-1, 1, true, true);

            CONFIG_FLOAT(
                  list, list_info,
                  &settings->floats.menu_header_opacity,
                  MENU_ENUM_LABEL_MATERIALUI_MENU_HEADER_OPACITY,
                  MENU_ENUM_LABEL_VALUE_MATERIALUI_MENU_HEADER_OPACITY,
                  menu_header_opacity,
                  "%.3f",
                  &group_info,
                  &subgroup_info,
                  parent_group,
                  general_write_handler,
                  general_read_handler);
            menu_settings_list_current_add_range(list, list_info, 0.0, 1.0, 0.010, true, true);

            CONFIG_FLOAT(
                  list, list_info,
                  &settings->floats.menu_footer_opacity,
                  MENU_ENUM_LABEL_MATERIALUI_MENU_FOOTER_OPACITY,
                  MENU_ENUM_LABEL_VALUE_MATERIALUI_MENU_FOOTER_OPACITY,
                  menu_footer_opacity,
                  "%.3f",
                  &group_info,
                  &subgroup_info,
                  parent_group,
                  general_write_handler,
                  general_read_handler);
            menu_settings_list_current_add_range(list, list_info, 0.0, 1.0, 0.010, true, true);
         }
#endif

         CONFIG_BOOL(
               list, list_info,
               &settings->bools.menu_show_start_screen,
               MENU_ENUM_LABEL_RGUI_SHOW_START_SCREEN,
               MENU_ENUM_LABEL_VALUE_RGUI_SHOW_START_SCREEN,
               default_menu_show_start_screen,
               MENU_ENUM_LABEL_VALUE_OFF,
               MENU_ENUM_LABEL_VALUE_ON,
               &group_info,
               &subgroup_info,
               parent_group,
               general_write_handler,
               general_read_handler,
               SD_FLAG_ADVANCED);

         if (string_is_equal_fast(settings->arrays.menu_driver, "xmb", 3))
         {
            CONFIG_UINT(
                  list, list_info,
                  &settings->uints.menu_thumbnails,
                  MENU_ENUM_LABEL_THUMBNAILS,
                  MENU_ENUM_LABEL_VALUE_THUMBNAILS,
                  menu_thumbnails_default,
                  &group_info,
                  &subgroup_info,
                  parent_group,
                  general_write_handler,
                  general_read_handler);
            menu_settings_list_current_add_range(list, list_info, 0, 3, 1, true, true);
         }

         CONFIG_BOOL(
               list, list_info,
               &settings->bools.menu_timedate_enable,
               MENU_ENUM_LABEL_TIMEDATE_ENABLE,
               MENU_ENUM_LABEL_VALUE_TIMEDATE_ENABLE,
               true,
               MENU_ENUM_LABEL_VALUE_OFF,
               MENU_ENUM_LABEL_VALUE_ON,
               &group_info,
               &subgroup_info,
               parent_group,
               general_write_handler,
               general_read_handler,
               SD_FLAG_ADVANCED);

         CONFIG_BOOL(
               list, list_info,
               &settings->bools.menu_battery_level_enable,
               MENU_ENUM_LABEL_BATTERY_LEVEL_ENABLE,
               MENU_ENUM_LABEL_VALUE_BATTERY_LEVEL_ENABLE,
               true,
               MENU_ENUM_LABEL_VALUE_OFF,
               MENU_ENUM_LABEL_VALUE_ON,
               &group_info,
               &subgroup_info,
               parent_group,
               general_write_handler,
               general_read_handler,
               SD_FLAG_ADVANCED);

         CONFIG_BOOL(
               list, list_info,
               &settings->bools.menu_core_enable,
               MENU_ENUM_LABEL_CORE_ENABLE,
               MENU_ENUM_LABEL_VALUE_CORE_ENABLE,
               true,
               MENU_ENUM_LABEL_VALUE_OFF,
               MENU_ENUM_LABEL_VALUE_ON,
               &group_info,
               &subgroup_info,
               parent_group,
               general_write_handler,
               general_read_handler,
               SD_FLAG_ADVANCED);

         END_SUB_GROUP(list, list_info, parent_group);
         END_GROUP(list, list_info, parent_group);
         break;
      case SETTINGS_LIST_MENU_FILE_BROWSER:
         START_GROUP(list, list_info, &group_info,
               msg_hash_to_str(MENU_ENUM_LABEL_VALUE_MENU_FILE_BROWSER_SETTINGS),
               parent_group);

         parent_group = msg_hash_to_str(MENU_ENUM_LABEL_MENU_FILE_BROWSER_SETTINGS);

         START_SUB_GROUP(list, list_info, "State", &group_info, &subgroup_info, parent_group);

         CONFIG_BOOL(
               list, list_info,
               &settings->bools.menu_navigation_browser_filter_supported_extensions_enable,
               MENU_ENUM_LABEL_NAVIGATION_BROWSER_FILTER_SUPPORTED_EXTENSIONS_ENABLE,
               MENU_ENUM_LABEL_VALUE_NAVIGATION_BROWSER_FILTER_SUPPORTED_EXTENSIONS_ENABLE,
               true,
               MENU_ENUM_LABEL_VALUE_OFF,
               MENU_ENUM_LABEL_VALUE_ON,
               &group_info,
               &subgroup_info,
               parent_group,
               general_write_handler,
               general_read_handler,
               SD_FLAG_NONE);

         END_SUB_GROUP(list, list_info, parent_group);
         END_GROUP(list, list_info, parent_group);
         break;
      case SETTINGS_LIST_MULTIMEDIA:
         START_GROUP(list, list_info, &group_info,
               msg_hash_to_str(MENU_ENUM_LABEL_VALUE_MULTIMEDIA_SETTINGS),
               parent_group);

         parent_group = msg_hash_to_str(MENU_ENUM_LABEL_SETTINGS);

         START_SUB_GROUP(list, list_info, "State", &group_info, &subgroup_info, parent_group);

#ifdef HAVE_LIBRETRODB
         CONFIG_BOOL(
               list, list_info,
               &settings->bools.automatically_add_content_to_playlist,
               MENU_ENUM_LABEL_AUTOMATICALLY_ADD_CONTENT_TO_PLAYLIST,
               MENU_ENUM_LABEL_VALUE_AUTOMATICALLY_ADD_CONTENT_TO_PLAYLIST,
               true,
               MENU_ENUM_LABEL_VALUE_OFF,
               MENU_ENUM_LABEL_VALUE_ON,
               &group_info,
               &subgroup_info,
               parent_group,
               general_write_handler,
               general_read_handler,
               SD_FLAG_NONE);
#endif

         CONFIG_BOOL(
               list, list_info,
               &settings->bools.multimedia_builtin_mediaplayer_enable,
               MENU_ENUM_LABEL_USE_BUILTIN_PLAYER,
               MENU_ENUM_LABEL_VALUE_USE_BUILTIN_PLAYER,
               true,
               MENU_ENUM_LABEL_VALUE_OFF,
               MENU_ENUM_LABEL_VALUE_ON,
               &group_info,
               &subgroup_info,
               parent_group,
               general_write_handler,
               general_read_handler,
               SD_FLAG_NONE);


#ifdef HAVE_IMAGEVIEWER
         CONFIG_BOOL(
               list, list_info,
               &settings->bools.multimedia_builtin_imageviewer_enable,
               MENU_ENUM_LABEL_USE_BUILTIN_IMAGE_VIEWER,
               MENU_ENUM_LABEL_VALUE_USE_BUILTIN_IMAGE_VIEWER,
               true,
               MENU_ENUM_LABEL_VALUE_OFF,
               MENU_ENUM_LABEL_VALUE_ON,
               &group_info,
               &subgroup_info,
               parent_group,
               general_write_handler,
               general_read_handler,
               SD_FLAG_NONE);
#endif

         CONFIG_BOOL(
               list, list_info,
               &settings->bools.filter_by_current_core,
               MENU_ENUM_LABEL_FILTER_BY_CURRENT_CORE,
               MENU_ENUM_LABEL_VALUE_FILTER_BY_CURRENT_CORE,
               true,
               MENU_ENUM_LABEL_VALUE_OFF,
               MENU_ENUM_LABEL_VALUE_ON,
               &group_info,
               &subgroup_info,
               parent_group,
               general_write_handler,
               general_read_handler,
               SD_FLAG_NONE);

         END_SUB_GROUP(list, list_info, parent_group);
         END_GROUP(list, list_info, parent_group);
         break;
      case SETTINGS_LIST_USER_INTERFACE:
         START_GROUP(list, list_info, &group_info,
               msg_hash_to_str(MENU_ENUM_LABEL_VALUE_USER_INTERFACE_SETTINGS),
               parent_group);

         parent_group = msg_hash_to_str(MENU_ENUM_LABEL_USER_INTERFACE_SETTINGS);

         START_SUB_GROUP(list, list_info, "State", &group_info, &subgroup_info, parent_group);

         CONFIG_BOOL(
               list, list_info,
               &settings->bools.pause_nonactive,
               MENU_ENUM_LABEL_PAUSE_NONACTIVE,
               MENU_ENUM_LABEL_VALUE_PAUSE_NONACTIVE,
               pause_nonactive,
               MENU_ENUM_LABEL_VALUE_OFF,
               MENU_ENUM_LABEL_VALUE_ON,
               &group_info,
               &subgroup_info,
               parent_group,
               general_write_handler,
               general_read_handler,
               SD_FLAG_NONE);
         settings_data_list_current_add_flags(list, list_info, SD_FLAG_LAKKA_ADVANCED);

#if !defined(RARCH_MOBILE)
         CONFIG_BOOL(
               list, list_info,
               &settings->bools.video_disable_composition,
               MENU_ENUM_LABEL_VIDEO_DISABLE_COMPOSITION,
               MENU_ENUM_LABEL_VALUE_VIDEO_DISABLE_COMPOSITION,
               disable_composition,
               MENU_ENUM_LABEL_VALUE_OFF,
               MENU_ENUM_LABEL_VALUE_ON,
               &group_info,
               &subgroup_info,
               parent_group,
               general_write_handler,
               general_read_handler,
               SD_FLAG_CMD_APPLY_AUTO);
         menu_settings_list_current_add_cmd(list, list_info, CMD_EVENT_REINIT);
         settings_data_list_current_add_flags(list, list_info, SD_FLAG_LAKKA_ADVANCED);
#endif

         CONFIG_BOOL(
               list, list_info,
               &settings->bools.menu_show_online_updater,
               MENU_ENUM_LABEL_MENU_SHOW_ONLINE_UPDATER,
               MENU_ENUM_LABEL_VALUE_MENU_SHOW_ONLINE_UPDATER,
               menu_show_online_updater,
               MENU_ENUM_LABEL_VALUE_OFF,
               MENU_ENUM_LABEL_VALUE_ON,
               &group_info,
               &subgroup_info,
               parent_group,
               general_write_handler,
               general_read_handler,
               SD_FLAG_NONE);

         CONFIG_BOOL(
               list, list_info,
               &settings->bools.menu_show_core_updater,
               MENU_ENUM_LABEL_MENU_SHOW_CORE_UPDATER,
               MENU_ENUM_LABEL_VALUE_MENU_SHOW_CORE_UPDATER,
               menu_show_online_updater,
               MENU_ENUM_LABEL_VALUE_OFF,
               MENU_ENUM_LABEL_VALUE_ON,
               &group_info,
               &subgroup_info,
               parent_group,
               general_write_handler,
               general_read_handler,
               SD_FLAG_NONE);

         CONFIG_BOOL(
               list, list_info,
               &settings->bools.quick_menu_show_take_screenshot,
               MENU_ENUM_LABEL_QUICK_MENU_SHOW_TAKE_SCREENSHOT,
               MENU_ENUM_LABEL_VALUE_QUICK_MENU_SHOW_TAKE_SCREENSHOT,
               quick_menu_show_take_screenshot,
               MENU_ENUM_LABEL_VALUE_OFF,
               MENU_ENUM_LABEL_VALUE_ON,
               &group_info,
               &subgroup_info,
               parent_group,
               general_write_handler,
               general_read_handler,
               SD_FLAG_NONE);

         CONFIG_BOOL(
               list, list_info,
               &settings->bools.quick_menu_show_save_load_state,
               MENU_ENUM_LABEL_QUICK_MENU_SHOW_SAVE_LOAD_STATE,
               MENU_ENUM_LABEL_VALUE_QUICK_MENU_SHOW_SAVE_LOAD_STATE,
               quick_menu_show_save_load_state,
               MENU_ENUM_LABEL_VALUE_OFF,
               MENU_ENUM_LABEL_VALUE_ON,
               &group_info,
               &subgroup_info,
               parent_group,
               general_write_handler,
               general_read_handler,
               SD_FLAG_NONE);

         CONFIG_BOOL(
               list, list_info,
               &settings->bools.quick_menu_show_undo_save_load_state,
               MENU_ENUM_LABEL_QUICK_MENU_SHOW_UNDO_SAVE_LOAD_STATE,
               MENU_ENUM_LABEL_VALUE_QUICK_MENU_SHOW_UNDO_SAVE_LOAD_STATE,
               quick_menu_show_undo_save_load_state,
               MENU_ENUM_LABEL_VALUE_OFF,
               MENU_ENUM_LABEL_VALUE_ON,
               &group_info,
               &subgroup_info,
               parent_group,
               general_write_handler,
               general_read_handler,
               SD_FLAG_NONE);

         CONFIG_BOOL(
               list, list_info,
               &settings->bools.quick_menu_show_add_to_favorites,
               MENU_ENUM_LABEL_QUICK_MENU_SHOW_ADD_TO_FAVORITES,
               MENU_ENUM_LABEL_VALUE_QUICK_MENU_SHOW_ADD_TO_FAVORITES,
               quick_menu_show_add_to_favorites,
               MENU_ENUM_LABEL_VALUE_OFF,
               MENU_ENUM_LABEL_VALUE_ON,
               &group_info,
               &subgroup_info,
               parent_group,
               general_write_handler,
               general_read_handler,
               SD_FLAG_NONE);

         CONFIG_BOOL(
               list, list_info,
               &settings->bools.quick_menu_show_options,
               MENU_ENUM_LABEL_QUICK_MENU_SHOW_OPTIONS,
               MENU_ENUM_LABEL_VALUE_QUICK_MENU_SHOW_OPTIONS,
               quick_menu_show_options,
               MENU_ENUM_LABEL_VALUE_OFF,
               MENU_ENUM_LABEL_VALUE_ON,
               &group_info,
               &subgroup_info,
               parent_group,
               general_write_handler,
               general_read_handler,
               SD_FLAG_NONE);

         CONFIG_BOOL(
               list, list_info,
               &settings->bools.quick_menu_show_controls,
               MENU_ENUM_LABEL_QUICK_MENU_SHOW_CONTROLS,
               MENU_ENUM_LABEL_VALUE_QUICK_MENU_SHOW_CONTROLS,
               quick_menu_show_controls,
               MENU_ENUM_LABEL_VALUE_OFF,
               MENU_ENUM_LABEL_VALUE_ON,
               &group_info,
               &subgroup_info,
               parent_group,
               general_write_handler,
               general_read_handler,
               SD_FLAG_NONE);

         CONFIG_BOOL(
               list, list_info,
               &settings->bools.quick_menu_show_cheats,
               MENU_ENUM_LABEL_QUICK_MENU_SHOW_CHEATS,
               MENU_ENUM_LABEL_VALUE_QUICK_MENU_SHOW_CHEATS,
               quick_menu_show_cheats,
               MENU_ENUM_LABEL_VALUE_OFF,
               MENU_ENUM_LABEL_VALUE_ON,
               &group_info,
               &subgroup_info,
               parent_group,
               general_write_handler,
               general_read_handler,
               SD_FLAG_NONE);

#ifdef HAVE_SHADER_MANAGER
         CONFIG_BOOL(
               list, list_info,
               &settings->bools.quick_menu_show_shaders,
               MENU_ENUM_LABEL_QUICK_MENU_SHOW_SHADERS,
               MENU_ENUM_LABEL_VALUE_QUICK_MENU_SHOW_SHADERS,
               quick_menu_show_shaders,
               MENU_ENUM_LABEL_VALUE_OFF,
               MENU_ENUM_LABEL_VALUE_ON,
               &group_info,
               &subgroup_info,
               parent_group,
               general_write_handler,
               general_read_handler,
               SD_FLAG_NONE);
#endif

         CONFIG_BOOL(
               list, list_info,
               &settings->bools.quick_menu_show_save_core_overrides,
               MENU_ENUM_LABEL_QUICK_MENU_SHOW_SAVE_CORE_OVERRIDES,
               MENU_ENUM_LABEL_VALUE_QUICK_MENU_SHOW_SAVE_CORE_OVERRIDES,
               quick_menu_show_save_core_overrides,
               MENU_ENUM_LABEL_VALUE_OFF,
               MENU_ENUM_LABEL_VALUE_ON,
               &group_info,
               &subgroup_info,
               parent_group,
               general_write_handler,
               general_read_handler,
               SD_FLAG_NONE);

         CONFIG_BOOL(
               list, list_info,
               &settings->bools.quick_menu_show_save_game_overrides,
               MENU_ENUM_LABEL_QUICK_MENU_SHOW_SAVE_GAME_OVERRIDES,
               MENU_ENUM_LABEL_VALUE_QUICK_MENU_SHOW_SAVE_GAME_OVERRIDES,
               quick_menu_show_save_game_overrides,
               MENU_ENUM_LABEL_VALUE_OFF,
               MENU_ENUM_LABEL_VALUE_ON,
               &group_info,
               &subgroup_info,
               parent_group,
               general_write_handler,
               general_read_handler,
               SD_FLAG_NONE);

         CONFIG_BOOL(
               list, list_info,
               &settings->bools.quick_menu_show_information,
               MENU_ENUM_LABEL_QUICK_MENU_SHOW_INFORMATION,
               MENU_ENUM_LABEL_VALUE_QUICK_MENU_SHOW_INFORMATION,
               quick_menu_show_information,
               MENU_ENUM_LABEL_VALUE_OFF,
               MENU_ENUM_LABEL_VALUE_ON,
               &group_info,
               &subgroup_info,
               parent_group,
               general_write_handler,
               general_read_handler,
               SD_FLAG_NONE);

         if (string_is_not_equal_fast(ui_companion_driver_get_ident(), "null", 4))
         {
            CONFIG_BOOL(
                  list, list_info,
                  &settings->bools.ui_companion_enable,
                  MENU_ENUM_LABEL_UI_COMPANION_ENABLE,
                  MENU_ENUM_LABEL_VALUE_UI_COMPANION_ENABLE,
                  ui_companion_enable,
                  MENU_ENUM_LABEL_VALUE_OFF,
                  MENU_ENUM_LABEL_VALUE_ON,
                  &group_info,
                  &subgroup_info,
                  parent_group,
                  general_write_handler,
                  general_read_handler,
                  SD_FLAG_ADVANCED);

            CONFIG_BOOL(
                  list, list_info,
                  &settings->bools.ui_companion_start_on_boot,
                  MENU_ENUM_LABEL_UI_COMPANION_START_ON_BOOT,
                  MENU_ENUM_LABEL_VALUE_UI_COMPANION_START_ON_BOOT,
                  ui_companion_start_on_boot,
                  MENU_ENUM_LABEL_VALUE_OFF,
                  MENU_ENUM_LABEL_VALUE_ON,
                  &group_info,
                  &subgroup_info,
                  parent_group,
                  general_write_handler,
                  general_read_handler,
                  SD_FLAG_ADVANCED);

            CONFIG_BOOL(
                  list, list_info,
                  &settings->bools.ui_menubar_enable,
                  MENU_ENUM_LABEL_UI_MENUBAR_ENABLE,
                  MENU_ENUM_LABEL_VALUE_UI_MENUBAR_ENABLE,
                  true,
                  MENU_ENUM_LABEL_VALUE_OFF,
                  MENU_ENUM_LABEL_VALUE_ON,
                  &group_info,
                  &subgroup_info,
                  parent_group,
                  general_write_handler,
                  general_read_handler,
                  SD_FLAG_NONE);
         }


         END_SUB_GROUP(list, list_info, parent_group);
         END_GROUP(list, list_info, parent_group);
         break;
      case SETTINGS_LIST_PLAYLIST:
         START_GROUP(list, list_info, &group_info,
               msg_hash_to_str(MENU_ENUM_LABEL_PLAYLIST_SETTINGS_BEGIN),
               parent_group);
         settings_data_list_current_add_flags(list, list_info, SD_FLAG_ADVANCED);

         parent_group = msg_hash_to_str(MENU_ENUM_LABEL_SETTINGS);

         START_SUB_GROUP(list, list_info, "History", &group_info, &subgroup_info, parent_group);

         CONFIG_BOOL(
               list, list_info,
               &settings->bools.history_list_enable,
               MENU_ENUM_LABEL_HISTORY_LIST_ENABLE,
               MENU_ENUM_LABEL_VALUE_HISTORY_LIST_ENABLE,
               true,
               MENU_ENUM_LABEL_VALUE_OFF,
               MENU_ENUM_LABEL_VALUE_ON,
               &group_info,
               &subgroup_info,
               parent_group,
               general_write_handler,
               general_read_handler,
               SD_FLAG_ADVANCED
               );

         CONFIG_UINT(
               list, list_info,
               &settings->uints.content_history_size,
               MENU_ENUM_LABEL_CONTENT_HISTORY_SIZE,
               MENU_ENUM_LABEL_VALUE_CONTENT_HISTORY_SIZE,
               default_content_history_size,
               &group_info,
               &subgroup_info,
               parent_group,
               general_write_handler,
               general_read_handler);
         menu_settings_list_current_add_range(list, list_info, 0, 0, 1.0, true, false);

         END_SUB_GROUP(list, list_info, parent_group);
<<<<<<< HEAD
=======

		 START_SUB_GROUP(list, list_info, "Playlist", &group_info, &subgroup_info, parent_group);
>>>>>>> be936e9b

		   START_SUB_GROUP(list, list_info, "Playlist", &group_info, &subgroup_info, parent_group);

         CONFIG_BOOL(
               list, list_info,
               &settings->bools.playlist_entry_rename,
               MENU_ENUM_LABEL_PLAYLIST_ENTRY_RENAME,
               MENU_ENUM_LABEL_VALUE_PLAYLIST_ENTRY_RENAME,
               def_playlist_entry_rename,
               MENU_ENUM_LABEL_VALUE_OFF,
               MENU_ENUM_LABEL_VALUE_ON,
               &group_info,
               &subgroup_info,
               parent_group,
               general_write_handler,
               general_read_handler,
               SD_FLAG_NONE);

		   CONFIG_BOOL(
               list, list_info,
               &settings->bools.playlist_entry_remove,
               MENU_ENUM_LABEL_PLAYLIST_ENTRY_REMOVE,
               MENU_ENUM_LABEL_VALUE_PLAYLIST_ENTRY_REMOVE,
               def_playlist_entry_remove,
               MENU_ENUM_LABEL_VALUE_OFF,
               MENU_ENUM_LABEL_VALUE_ON,
               &group_info,
               &subgroup_info,
               parent_group,
               general_write_handler,
               general_read_handler,
               SD_FLAG_NONE);

         END_SUB_GROUP(list, list_info, parent_group);

         END_GROUP(list, list_info, parent_group);
         break;
      case SETTINGS_LIST_CHEEVOS:
#ifdef HAVE_CHEEVOS
         START_GROUP(list, list_info, &group_info,
               msg_hash_to_str(MENU_ENUM_LABEL_VALUE_CHEEVOS_SETTINGS),
               parent_group);
         parent_group = msg_hash_to_str(MENU_ENUM_LABEL_RETRO_ACHIEVEMENTS_SETTINGS);
         START_SUB_GROUP(list, list_info, "State", &group_info, &subgroup_info, parent_group);

         CONFIG_BOOL(
               list, list_info,
               &settings->bools.cheevos_enable,
               MENU_ENUM_LABEL_CHEEVOS_ENABLE,
               MENU_ENUM_LABEL_VALUE_CHEEVOS_ENABLE,
               cheevos_enable,
               MENU_ENUM_LABEL_VALUE_OFF,
               MENU_ENUM_LABEL_VALUE_ON,
               &group_info,
               &subgroup_info,
               parent_group,
               general_write_handler,
               general_read_handler,
               SD_FLAG_NONE
               );

         CONFIG_BOOL(
               list, list_info,
               &settings->bools.cheevos_test_unofficial,
               MENU_ENUM_LABEL_CHEEVOS_TEST_UNOFFICIAL,
               MENU_ENUM_LABEL_VALUE_CHEEVOS_TEST_UNOFFICIAL,
               true,
               MENU_ENUM_LABEL_VALUE_OFF,
               MENU_ENUM_LABEL_VALUE_ON,
               &group_info,
               &subgroup_info,
               parent_group,
               general_write_handler,
               general_read_handler,
               SD_FLAG_ADVANCED
               );

         CONFIG_BOOL(
               list, list_info,
               &settings->bools.cheevos_leaderboards_enable,
               MENU_ENUM_LABEL_CHEEVOS_LEADERBOARDS_ENABLE,
               MENU_ENUM_LABEL_VALUE_CHEEVOS_LEADERBOARDS_ENABLE,
               false,
               MENU_ENUM_LABEL_VALUE_OFF,
               MENU_ENUM_LABEL_VALUE_ON,
               &group_info,
               &subgroup_info,
               parent_group,
               general_write_handler,
               general_read_handler,
               SD_FLAG_NONE
               );

         CONFIG_BOOL(
               list, list_info,
               &settings->bools.cheevos_badges_enable,
               MENU_ENUM_LABEL_CHEEVOS_BADGES_ENABLE,
               MENU_ENUM_LABEL_VALUE_CHEEVOS_BADGES_ENABLE,
               false,
               MENU_ENUM_LABEL_VALUE_OFF,
               MENU_ENUM_LABEL_VALUE_ON,
               &group_info,
               &subgroup_info,
               parent_group,
               general_write_handler,
               general_read_handler,
               SD_FLAG_NONE
               );

         CONFIG_BOOL(
               list, list_info,
               &settings->bools.cheevos_verbose_enable,
               MENU_ENUM_LABEL_CHEEVOS_VERBOSE_ENABLE,
               MENU_ENUM_LABEL_VALUE_CHEEVOS_VERBOSE_ENABLE,
               false,
               MENU_ENUM_LABEL_VALUE_OFF,
               MENU_ENUM_LABEL_VALUE_ON,
               &group_info,
               &subgroup_info,
               parent_group,
               general_write_handler,
               general_read_handler,
               SD_FLAG_NONE
               );

         CONFIG_BOOL(
               list, list_info,
               &settings->bools.cheevos_hardcore_mode_enable,
               MENU_ENUM_LABEL_CHEEVOS_HARDCORE_MODE_ENABLE,
               MENU_ENUM_LABEL_VALUE_CHEEVOS_HARDCORE_MODE_ENABLE,
               false,
               MENU_ENUM_LABEL_VALUE_OFF,
               MENU_ENUM_LABEL_VALUE_ON,
               &group_info,
               &subgroup_info,
               parent_group,
               general_write_handler,
               general_read_handler,
               SD_FLAG_NONE
               );
         menu_settings_list_current_add_cmd(list, list_info, CMD_EVENT_CHEEVOS_HARDCORE_MODE_TOGGLE);

         END_SUB_GROUP(list, list_info, parent_group);
         END_GROUP(list, list_info, parent_group);
#endif
         break;
      case SETTINGS_LIST_CORE_UPDATER:
         START_GROUP(list, list_info, &group_info,
               msg_hash_to_str(MENU_ENUM_LABEL_VALUE_CORE_UPDATER_SETTINGS),
               parent_group);
         parent_group = msg_hash_to_str(MENU_ENUM_LABEL_UPDATER_SETTINGS);
         START_SUB_GROUP(list, list_info, "State", &group_info, &subgroup_info, parent_group);
#ifdef HAVE_NETWORKING
         CONFIG_STRING(
               list, list_info,
               settings->paths.network_buildbot_url,
               sizeof(settings->paths.network_buildbot_url),
               MENU_ENUM_LABEL_CORE_UPDATER_BUILDBOT_URL,
               MENU_ENUM_LABEL_VALUE_CORE_UPDATER_BUILDBOT_URL,
               buildbot_server_url,
               &group_info,
               &subgroup_info,
               parent_group,
               general_write_handler,
               general_read_handler);
         settings_data_list_current_add_flags(list, list_info, SD_FLAG_ALLOW_INPUT);

         CONFIG_STRING(
               list, list_info,
               settings->paths.network_buildbot_assets_url,
               sizeof(settings->paths.network_buildbot_assets_url),
               MENU_ENUM_LABEL_BUILDBOT_ASSETS_URL,
               MENU_ENUM_LABEL_VALUE_BUILDBOT_ASSETS_URL,
               buildbot_assets_server_url,
               &group_info,
               &subgroup_info,
               parent_group,
               general_write_handler,
               general_read_handler);
         settings_data_list_current_add_flags(list, list_info, SD_FLAG_ALLOW_INPUT);

         CONFIG_BOOL(
               list, list_info,
               &settings->bools.network_buildbot_auto_extract_archive,
               MENU_ENUM_LABEL_CORE_UPDATER_AUTO_EXTRACT_ARCHIVE,
               MENU_ENUM_LABEL_VALUE_CORE_UPDATER_AUTO_EXTRACT_ARCHIVE,
               true,
               MENU_ENUM_LABEL_VALUE_OFF,
               MENU_ENUM_LABEL_VALUE_ON,
               &group_info,
               &subgroup_info,
               parent_group,
               general_write_handler,
               general_read_handler,
               SD_FLAG_NONE
               );
#endif
         END_SUB_GROUP(list, list_info, parent_group);
         END_GROUP(list, list_info, parent_group);
         break;
      case SETTINGS_LIST_NETPLAY:
         START_GROUP(list, list_info, &group_info,
               msg_hash_to_str(MENU_ENUM_LABEL_VALUE_NETWORK_SETTINGS),
               parent_group);

         parent_group = msg_hash_to_str(MENU_ENUM_LABEL_NETWORK_SETTINGS);

         START_SUB_GROUP(list, list_info, "Netplay", &group_info, &subgroup_info, parent_group);

         {
#if defined(HAVE_NETWORKING)
#if defined(HAVE_NETWORK_CMD)
            unsigned user;
#endif
            CONFIG_BOOL(
                  list, list_info,
                  &settings->bools.netplay_public_announce,
                  MENU_ENUM_LABEL_NETPLAY_PUBLIC_ANNOUNCE,
                  MENU_ENUM_LABEL_VALUE_NETPLAY_PUBLIC_ANNOUNCE,
                  true,
                  MENU_ENUM_LABEL_VALUE_OFF,
                  MENU_ENUM_LABEL_VALUE_ON,
                  &group_info,
                  &subgroup_info,
                  parent_group,
                  general_write_handler,
                  general_read_handler,
                  SD_FLAG_NONE);

            CONFIG_BOOL(
                  list, list_info,
                  &settings->bools.netplay_use_mitm_server,
                  MENU_ENUM_LABEL_NETPLAY_USE_MITM_SERVER,
                  MENU_ENUM_LABEL_VALUE_NETPLAY_USE_MITM_SERVER,
                  netplay_use_mitm_server,
                  MENU_ENUM_LABEL_VALUE_OFF,
                  MENU_ENUM_LABEL_VALUE_ON,
                  &group_info,
                  &subgroup_info,
                  parent_group,
                  general_write_handler,
                  general_read_handler,
                  SD_FLAG_NONE);

            CONFIG_STRING(
                  list, list_info,
                  settings->paths.netplay_server,
                  sizeof(settings->paths.netplay_server),
                  MENU_ENUM_LABEL_NETPLAY_IP_ADDRESS,
                  MENU_ENUM_LABEL_VALUE_NETPLAY_IP_ADDRESS,
                  "",
                  &group_info,
                  &subgroup_info,
                  parent_group,
                  general_write_handler,
                  general_read_handler);
            settings_data_list_current_add_flags(list, list_info, SD_FLAG_ALLOW_INPUT);
            settings_data_list_current_add_flags(list, list_info, SD_FLAG_ADVANCED);

            CONFIG_UINT(
                  list, list_info,
                  &settings->uints.netplay_port,
                  MENU_ENUM_LABEL_NETPLAY_TCP_UDP_PORT,
                  MENU_ENUM_LABEL_VALUE_NETPLAY_TCP_UDP_PORT,
                  RARCH_DEFAULT_PORT,
                  &group_info,
                  &subgroup_info,
                  parent_group,
                  general_write_handler,
                  general_read_handler);
            menu_settings_list_current_add_range(list, list_info, 0, 65535, 1, true, true);
            settings_data_list_current_add_flags(list, list_info, SD_FLAG_ALLOW_INPUT);
            settings_data_list_current_add_flags(list, list_info, SD_FLAG_ADVANCED);

            CONFIG_STRING(
                  list, list_info,
                  settings->paths.netplay_password,
                  sizeof(settings->paths.netplay_password),
                  MENU_ENUM_LABEL_NETPLAY_PASSWORD,
                  MENU_ENUM_LABEL_VALUE_NETPLAY_PASSWORD,
                  "",
                  &group_info,
                  &subgroup_info,
                  parent_group,
                  general_write_handler,
                  general_read_handler);
            settings_data_list_current_add_flags(list, list_info, SD_FLAG_ALLOW_INPUT);

            CONFIG_STRING(
                  list, list_info,
                  settings->paths.netplay_spectate_password,
                  sizeof(settings->paths.netplay_spectate_password),
                  MENU_ENUM_LABEL_NETPLAY_SPECTATE_PASSWORD,
                  MENU_ENUM_LABEL_VALUE_NETPLAY_SPECTATE_PASSWORD,
                  "",
                  &group_info,
                  &subgroup_info,
                  parent_group,
                  general_write_handler,
                  general_read_handler);
            settings_data_list_current_add_flags(list, list_info, SD_FLAG_ALLOW_INPUT);

            CONFIG_BOOL(
                  list, list_info,
                  &settings->bools.netplay_start_as_spectator,
                  MENU_ENUM_LABEL_NETPLAY_START_AS_SPECTATOR,
                  MENU_ENUM_LABEL_VALUE_NETPLAY_START_AS_SPECTATOR,
                  false,
                  MENU_ENUM_LABEL_VALUE_OFF,
                  MENU_ENUM_LABEL_VALUE_ON,
                  &group_info,
                  &subgroup_info,
                  parent_group,
                  general_write_handler,
                  general_read_handler,
                  SD_FLAG_NONE);

            CONFIG_BOOL(
                  list, list_info,
                  &settings->bools.netplay_allow_slaves,
                  MENU_ENUM_LABEL_NETPLAY_ALLOW_SLAVES,
                  MENU_ENUM_LABEL_VALUE_NETPLAY_ALLOW_SLAVES,
                  true,
                  MENU_ENUM_LABEL_VALUE_OFF,
                  MENU_ENUM_LABEL_VALUE_ON,
                  &group_info,
                  &subgroup_info,
                  parent_group,
                  general_write_handler,
                  general_read_handler,
                  SD_FLAG_NONE);
            settings_data_list_current_add_flags(list, list_info, SD_FLAG_ADVANCED);

            CONFIG_BOOL(
                  list, list_info,
                  &settings->bools.netplay_require_slaves,
                  MENU_ENUM_LABEL_NETPLAY_REQUIRE_SLAVES,
                  MENU_ENUM_LABEL_VALUE_NETPLAY_REQUIRE_SLAVES,
                  false,
                  MENU_ENUM_LABEL_VALUE_OFF,
                  MENU_ENUM_LABEL_VALUE_ON,
                  &group_info,
                  &subgroup_info,
                  parent_group,
                  general_write_handler,
                  general_read_handler,
                  SD_FLAG_NONE);
            settings_data_list_current_add_flags(list, list_info, SD_FLAG_ADVANCED);

            CONFIG_BOOL(
                  list, list_info,
                  &settings->bools.netplay_stateless_mode,
                  MENU_ENUM_LABEL_NETPLAY_STATELESS_MODE,
                  MENU_ENUM_LABEL_VALUE_NETPLAY_STATELESS_MODE,
                  false,
                  MENU_ENUM_LABEL_VALUE_OFF,
                  MENU_ENUM_LABEL_VALUE_ON,
                  &group_info,
                  &subgroup_info,
                  parent_group,
                  general_write_handler,
                  general_read_handler,
                  SD_FLAG_NONE);
            settings_data_list_current_add_flags(list, list_info, SD_FLAG_ADVANCED);

            CONFIG_INT(
                  list, list_info,
                  &settings->ints.netplay_check_frames,
                  MENU_ENUM_LABEL_NETPLAY_CHECK_FRAMES,
                  MENU_ENUM_LABEL_VALUE_NETPLAY_CHECK_FRAMES,
                  netplay_check_frames,
                  &group_info,
                  &subgroup_info,
                  parent_group,
                  general_write_handler,
                  general_read_handler);
            menu_settings_list_current_add_range(list, list_info, -600, 600, 1, false, false);
            settings_data_list_current_add_flags(list, list_info, SD_FLAG_ADVANCED);

            CONFIG_INT(
                  list, list_info,
                  (int *) &settings->uints.netplay_input_latency_frames_min,
                  MENU_ENUM_LABEL_NETPLAY_INPUT_LATENCY_FRAMES_MIN,
                  MENU_ENUM_LABEL_VALUE_NETPLAY_INPUT_LATENCY_FRAMES_MIN,
                  0,
                  &group_info,
                  &subgroup_info,
                  parent_group,
                  general_write_handler,
                  general_read_handler);
            menu_settings_list_current_add_range(list, list_info, 0, 15, 1, true, true);

            CONFIG_INT(
                  list, list_info,
                  (int *) &settings->uints.netplay_input_latency_frames_range,
                  MENU_ENUM_LABEL_NETPLAY_INPUT_LATENCY_FRAMES_RANGE,
                  MENU_ENUM_LABEL_VALUE_NETPLAY_INPUT_LATENCY_FRAMES_RANGE,
                  0,
                  &group_info,
                  &subgroup_info,
                  parent_group,
                  general_write_handler,
                  general_read_handler);
            menu_settings_list_current_add_range(list, list_info, 0, 15, 1, true, true);

            CONFIG_BOOL(
                  list, list_info,
                  &settings->bools.netplay_nat_traversal,
                  MENU_ENUM_LABEL_NETPLAY_NAT_TRAVERSAL,
                  MENU_ENUM_LABEL_VALUE_NETPLAY_NAT_TRAVERSAL,
                  true,
                  MENU_ENUM_LABEL_VALUE_OFF,
                  MENU_ENUM_LABEL_VALUE_ON,
                  &group_info,
                  &subgroup_info,
                  parent_group,
                  general_write_handler,
                  general_read_handler,
                  SD_FLAG_NONE);
            settings_data_list_current_add_flags(list, list_info, SD_FLAG_ADVANCED);

            CONFIG_BOOL(
                  list, list_info,
                  &settings->bools.netplay_swap_input,
                  MENU_ENUM_LABEL_NETPLAY_CLIENT_SWAP_INPUT,
                  MENU_ENUM_LABEL_VALUE_NETPLAY_CLIENT_SWAP_INPUT,
                  netplay_client_swap_input,
                  MENU_ENUM_LABEL_VALUE_OFF,
                  MENU_ENUM_LABEL_VALUE_ON,
                  &group_info,
                  &subgroup_info,
                  parent_group,
                  general_write_handler,
                  general_read_handler,
                  SD_FLAG_NONE);
            settings_data_list_current_add_flags(list, list_info, SD_FLAG_ADVANCED);

            END_SUB_GROUP(list, list_info, parent_group);

            START_SUB_GROUP(
                  list,
                  list_info,
                  "Miscellaneous",
                  &group_info,
                  &subgroup_info,
                  parent_group);


#if defined(HAVE_NETWORK_CMD)
            CONFIG_BOOL(
                  list, list_info,
                  &settings->bools.network_cmd_enable,
                  MENU_ENUM_LABEL_NETWORK_CMD_ENABLE,
                  MENU_ENUM_LABEL_VALUE_NETWORK_CMD_ENABLE,
                  network_cmd_enable,
                  MENU_ENUM_LABEL_VALUE_OFF,
                  MENU_ENUM_LABEL_VALUE_ON,
                  &group_info,
                  &subgroup_info,
                  parent_group,
                  general_write_handler,
                  general_read_handler,
                  SD_FLAG_ADVANCED);

            CONFIG_UINT(
                  list, list_info,
                  &settings->uints.network_cmd_port,
                  MENU_ENUM_LABEL_NETWORK_CMD_PORT,
                  MENU_ENUM_LABEL_VALUE_NETWORK_CMD_PORT,
                  network_cmd_port,
                  &group_info,
                  &subgroup_info,
                  parent_group,
                  NULL,
                  NULL);
            menu_settings_list_current_add_range(list, list_info, 1, 99999, 1, true, true);
            settings_data_list_current_add_flags(list, list_info, SD_FLAG_ADVANCED);

            CONFIG_BOOL(
                  list, list_info,
                  &settings->bools.network_remote_enable,
                  MENU_ENUM_LABEL_NETWORK_REMOTE_ENABLE,
                  MENU_ENUM_LABEL_VALUE_NETWORK_REMOTE_ENABLE,
                  false,
                  MENU_ENUM_LABEL_VALUE_OFF,
                  MENU_ENUM_LABEL_VALUE_ON,
                  &group_info,
                  &subgroup_info,
                  parent_group,
                  general_write_handler,
                  general_read_handler,
                  SD_FLAG_ADVANCED);

            CONFIG_UINT(
                  list, list_info,
                  &settings->uints.network_remote_base_port,
                  MENU_ENUM_LABEL_NETWORK_REMOTE_PORT,
                  MENU_ENUM_LABEL_VALUE_NETWORK_REMOTE_PORT,
                  network_remote_base_port,
                  &group_info,
                  &subgroup_info,
                  parent_group,
                  NULL,
                  NULL);
            menu_settings_list_current_add_range(list, list_info, 1, 99999, 1, true, true);
            settings_data_list_current_add_flags(list, list_info, SD_FLAG_ADVANCED);
            /* TODO/FIXME - add enum_idx */

            {
               unsigned max_users        = *(input_driver_get_uint(INPUT_ACTION_MAX_USERS));
               for(user = 0; user < max_users; user++)
               {
                  char s1[64], s2[64];

                  snprintf(s1, sizeof(s1), "%s_user_p%d", msg_hash_to_str(MENU_ENUM_LABEL_NETWORK_REMOTE_ENABLE), user + 1);
                  snprintf(s2, sizeof(s2), msg_hash_to_str(MENU_ENUM_LABEL_VALUE_NETWORK_USER_REMOTE_ENABLE), user + 1);


                  CONFIG_BOOL_ALT(
                        list, list_info,
                        &settings->bools.network_remote_enable_user[user],
                        /* todo: figure out this value, it's working fine but I don't think this is correct */
                        strdup(s1),
                        strdup(s2),
                        false,
                        MENU_ENUM_LABEL_VALUE_OFF,
                        MENU_ENUM_LABEL_VALUE_ON,
                        &group_info,
                        &subgroup_info,
                        parent_group,
                        general_write_handler,
                        general_read_handler,
                        SD_FLAG_ADVANCED);
                  settings_data_list_current_add_free_flags(list, list_info, SD_FREE_FLAG_NAME | SD_FREE_FLAG_SHORT);
                  menu_settings_list_current_add_enum_idx(list, list_info, (enum msg_hash_enums)(MENU_ENUM_LABEL_NETWORK_REMOTE_USER_1_ENABLE + user));
               }
            }

            CONFIG_BOOL(
                  list, list_info,
                  &settings->bools.stdin_cmd_enable,
                  MENU_ENUM_LABEL_STDIN_CMD_ENABLE,
                  MENU_ENUM_LABEL_VALUE_STDIN_CMD_ENABLE,
                  stdin_cmd_enable,
                  MENU_ENUM_LABEL_VALUE_OFF,
                  MENU_ENUM_LABEL_VALUE_ON,
                  &group_info,
                  &subgroup_info,
                  parent_group,
                  general_write_handler,
                  general_read_handler,
                  SD_FLAG_ADVANCED);
#endif
#endif
         }
         END_SUB_GROUP(list, list_info, parent_group);
         END_GROUP(list, list_info, parent_group);
         break;
      case SETTINGS_LIST_LAKKA_SERVICES:
         {
#if defined(HAVE_LAKKA)
            START_GROUP(list, list_info, &group_info,
                  msg_hash_to_str(MENU_ENUM_LABEL_VALUE_LAKKA_SERVICES),
                  parent_group);

            parent_group = msg_hash_to_str(MENU_ENUM_LABEL_SETTINGS);

            START_SUB_GROUP(list, list_info,
                  msg_hash_to_str(MENU_ENUM_LABEL_VALUE_LAKKA_SERVICES),
                  &group_info, &subgroup_info, parent_group);

            CONFIG_BOOL(
                  list, list_info,
                  &settings->bools.ssh_enable,
                  MENU_ENUM_LABEL_SSH_ENABLE,
                  MENU_ENUM_LABEL_VALUE_SSH_ENABLE,
                  true,
                  MENU_ENUM_LABEL_VALUE_OFF,
                  MENU_ENUM_LABEL_VALUE_ON,
                  &group_info,
                  &subgroup_info,
                  parent_group,
                  general_write_handler,
                  general_read_handler,
                  SD_FLAG_NONE);
            (*list)[list_info->index - 1].change_handler = ssh_enable_toggle_change_handler;

            CONFIG_BOOL(
                  list, list_info,
                  &settings->bools.samba_enable,
                  MENU_ENUM_LABEL_SAMBA_ENABLE,
                  MENU_ENUM_LABEL_VALUE_SAMBA_ENABLE,
                  true,
                  MENU_ENUM_LABEL_VALUE_OFF,
                  MENU_ENUM_LABEL_VALUE_ON,
                  &group_info,
                  &subgroup_info,
                  parent_group,
                  general_write_handler,
                  general_read_handler,
                  SD_FLAG_NONE);
            (*list)[list_info->index - 1].change_handler = samba_enable_toggle_change_handler;

            CONFIG_BOOL(
                  list, list_info,
                  &settings->bools.bluetooth_enable,
                  MENU_ENUM_LABEL_BLUETOOTH_ENABLE,
                  MENU_ENUM_LABEL_VALUE_BLUETOOTH_ENABLE,
                  true,
                  MENU_ENUM_LABEL_VALUE_OFF,
                  MENU_ENUM_LABEL_VALUE_ON,
                  &group_info,
                  &subgroup_info,
                  parent_group,
                  general_write_handler,
                  general_read_handler,
                  SD_FLAG_NONE);
            (*list)[list_info->index - 1].change_handler = bluetooth_enable_toggle_change_handler;

            END_SUB_GROUP(list, list_info, parent_group);
            END_GROUP(list, list_info, parent_group);
#endif
         }
         break;
      case SETTINGS_LIST_USER:
         START_GROUP(list, list_info, &group_info,
               msg_hash_to_str(MENU_ENUM_LABEL_VALUE_USER_SETTINGS),
               parent_group);

         parent_group = msg_hash_to_str(MENU_ENUM_LABEL_USER_SETTINGS);

         START_SUB_GROUP(list, list_info, "State", &group_info, &subgroup_info, parent_group);

         CONFIG_ACTION(
               list, list_info,
               MENU_ENUM_LABEL_ACCOUNTS_LIST,
               MENU_ENUM_LABEL_VALUE_ACCOUNTS_LIST,
               &group_info,
               &subgroup_info,
               parent_group);
         settings_data_list_current_add_flags(list, list_info, SD_FLAG_LAKKA_ADVANCED);

         CONFIG_STRING(
               list, list_info,
               settings->paths.username,
               sizeof(settings->paths.username),
               MENU_ENUM_LABEL_NETPLAY_NICKNAME,
               MENU_ENUM_LABEL_VALUE_NETPLAY_NICKNAME,
               "",
               &group_info,
               &subgroup_info,
               parent_group,
               general_write_handler,
               general_read_handler);
         settings_data_list_current_add_flags(list, list_info, SD_FLAG_ALLOW_INPUT);

         CONFIG_STRING(
               list, list_info,
               settings->paths.browse_url,
               sizeof(settings->paths.browse_url),
               MENU_ENUM_LABEL_BROWSE_URL,
               MENU_ENUM_LABEL_VALUE_BROWSE_URL,
               "",
               &group_info,
               &subgroup_info,
               parent_group,
               general_write_handler,
               general_read_handler);
         settings_data_list_current_add_flags(list, list_info, SD_FLAG_ALLOW_INPUT);

#ifdef HAVE_LANGEXTRA
         CONFIG_UINT(
               list, list_info,
               msg_hash_get_uint(MSG_HASH_USER_LANGUAGE),
               MENU_ENUM_LABEL_USER_LANGUAGE,
               MENU_ENUM_LABEL_VALUE_USER_LANGUAGE,
               def_user_language,
               &group_info,
               &subgroup_info,
               parent_group,
               general_write_handler,
               general_read_handler);
         menu_settings_list_current_add_range(
               list,
               list_info,
               0,
               RETRO_LANGUAGE_LAST-1,
               1,
               true,
               true);
         menu_settings_list_current_add_cmd(list, list_info, CMD_EVENT_MENU_REFRESH);
         (*list)[list_info->index - 1].get_string_representation =
            &setting_get_string_representation_uint_user_language;
#endif

         END_SUB_GROUP(list, list_info, parent_group);
         END_GROUP(list, list_info, parent_group);
         break;
      case SETTINGS_LIST_USER_ACCOUNTS:
         START_GROUP(list, list_info, &group_info,
               msg_hash_to_str(MENU_ENUM_LABEL_VALUE_ACCOUNTS_LIST_END),
               parent_group);

         parent_group = msg_hash_to_str(MENU_ENUM_LABEL_SETTINGS);

         START_SUB_GROUP(list, list_info, "State", &group_info, &subgroup_info, parent_group);

#ifdef HAVE_CHEEVOS
         CONFIG_ACTION(
               list, list_info,
               MENU_ENUM_LABEL_ACCOUNTS_RETRO_ACHIEVEMENTS,
               MENU_ENUM_LABEL_VALUE_ACCOUNTS_RETRO_ACHIEVEMENTS,
               &group_info,
               &subgroup_info,
               parent_group);
#endif

         END_SUB_GROUP(list, list_info, parent_group);
         END_GROUP(list, list_info, parent_group);
         break;
      case SETTINGS_LIST_USER_ACCOUNTS_CHEEVOS:
         START_GROUP(list, list_info, &group_info,
               msg_hash_to_str(MENU_ENUM_LABEL_VALUE_ACCOUNTS_CHEEVOS_SETTINGS),
               parent_group);

         parent_group = msg_hash_to_str(MENU_ENUM_LABEL_SETTINGS);

         START_SUB_GROUP(list, list_info, "State", &group_info, &subgroup_info, parent_group);

#ifdef HAVE_CHEEVOS
         CONFIG_STRING(
               list, list_info,
               settings->arrays.cheevos_username,
               sizeof(settings->arrays.cheevos_username),
               MENU_ENUM_LABEL_CHEEVOS_USERNAME,
               MENU_ENUM_LABEL_VALUE_ACCOUNTS_CHEEVOS_USERNAME,
               "",
               &group_info,
               &subgroup_info,
               parent_group,
               general_write_handler,
               general_read_handler);
         settings_data_list_current_add_flags(list, list_info, SD_FLAG_ALLOW_INPUT);

         CONFIG_STRING(
               list, list_info,
               settings->arrays.cheevos_password,
               sizeof(settings->arrays.cheevos_password),
               MENU_ENUM_LABEL_CHEEVOS_PASSWORD,
               MENU_ENUM_LABEL_VALUE_ACCOUNTS_CHEEVOS_PASSWORD,
               "",
               &group_info,
               &subgroup_info,
               parent_group,
               general_write_handler,
               general_read_handler);
         (*list)[list_info->index - 1].get_string_representation =
            &setting_get_string_representation_cheevos_password;
         settings_data_list_current_add_flags(list, list_info, SD_FLAG_ALLOW_INPUT);
#endif

         END_SUB_GROUP(list, list_info, parent_group);
         END_GROUP(list, list_info, parent_group);
         break;
      case SETTINGS_LIST_DIRECTORY:
         START_GROUP(list, list_info, &group_info,
               msg_hash_to_str(MENU_ENUM_LABEL_VALUE_DIRECTORY_SETTINGS),
               parent_group);
         menu_settings_list_current_add_enum_idx(list, list_info, MENU_ENUM_LABEL_DIRECTORY_SETTINGS);

         parent_group = msg_hash_to_str(MENU_ENUM_LABEL_DIRECTORY_SETTINGS);

         START_SUB_GROUP(list, list_info, "State", &group_info, &subgroup_info, parent_group);

         CONFIG_DIR(
               list, list_info,
               settings->paths.directory_system,
               sizeof(settings->paths.directory_system),
               MENU_ENUM_LABEL_SYSTEM_DIRECTORY,
               MENU_ENUM_LABEL_VALUE_SYSTEM_DIRECTORY,
               g_defaults.dirs[DEFAULT_DIR_SYSTEM],
               MENU_ENUM_LABEL_VALUE_DIRECTORY_CONTENT,
               &group_info,
               &subgroup_info,
               parent_group,
               general_write_handler,
               general_read_handler);
         (*list)[list_info->index - 1].action_start = directory_action_start_generic;

         CONFIG_DIR(
               list, list_info,
               settings->paths.directory_core_assets,
               sizeof(settings->paths.directory_core_assets),
               MENU_ENUM_LABEL_CORE_ASSETS_DIRECTORY,
               MENU_ENUM_LABEL_VALUE_CORE_ASSETS_DIRECTORY,
               g_defaults.dirs[DEFAULT_DIR_CORE_ASSETS],
               MENU_ENUM_LABEL_VALUE_DIRECTORY_DEFAULT,
               &group_info,
               &subgroup_info,
               parent_group,
               general_write_handler,
               general_read_handler);
         (*list)[list_info->index - 1].action_start = directory_action_start_generic;

         CONFIG_DIR(
               list, list_info,
               settings->paths.directory_assets,
               sizeof(settings->paths.directory_assets),
               MENU_ENUM_LABEL_ASSETS_DIRECTORY,
               MENU_ENUM_LABEL_VALUE_ASSETS_DIRECTORY,
               g_defaults.dirs[DEFAULT_DIR_ASSETS],
               MENU_ENUM_LABEL_VALUE_DIRECTORY_DEFAULT,
               &group_info,
               &subgroup_info,
               parent_group,
               general_write_handler,
               general_read_handler);
         (*list)[list_info->index - 1].action_start = directory_action_start_generic;

         CONFIG_DIR(
               list, list_info,
               settings->paths.directory_dynamic_wallpapers,
               sizeof(settings->paths.directory_dynamic_wallpapers),
               MENU_ENUM_LABEL_DYNAMIC_WALLPAPERS_DIRECTORY,
               MENU_ENUM_LABEL_VALUE_DYNAMIC_WALLPAPERS_DIRECTORY,
               g_defaults.dirs[DEFAULT_DIR_WALLPAPERS],
               MENU_ENUM_LABEL_VALUE_DIRECTORY_DEFAULT,
               &group_info,
               &subgroup_info,
               parent_group,
               general_write_handler,
               general_read_handler);
         (*list)[list_info->index - 1].action_start = directory_action_start_generic;

         CONFIG_DIR(
               list, list_info,
               settings->paths.directory_thumbnails,
               sizeof(settings->paths.directory_thumbnails),
               MENU_ENUM_LABEL_THUMBNAILS_DIRECTORY,
               MENU_ENUM_LABEL_VALUE_THUMBNAILS_DIRECTORY,
               g_defaults.dirs[DEFAULT_DIR_THUMBNAILS],
               MENU_ENUM_LABEL_VALUE_DIRECTORY_DEFAULT,
               &group_info,
               &subgroup_info,
               parent_group,
               general_write_handler,
               general_read_handler);
         (*list)[list_info->index - 1].action_start = directory_action_start_generic;

         CONFIG_DIR(
               list, list_info,
               settings->paths.directory_menu_content,
               sizeof(settings->paths.directory_menu_content),
               MENU_ENUM_LABEL_RGUI_BROWSER_DIRECTORY,
               MENU_ENUM_LABEL_VALUE_RGUI_BROWSER_DIRECTORY,
               g_defaults.dirs[DEFAULT_DIR_MENU_CONTENT],
               MENU_ENUM_LABEL_VALUE_DIRECTORY_DEFAULT,
               &group_info,
               &subgroup_info,
               parent_group,
               general_write_handler,
               general_read_handler);
         (*list)[list_info->index - 1].action_start = directory_action_start_generic;

         CONFIG_DIR(
               list, list_info,
               settings->paths.directory_menu_config,
               sizeof(settings->paths.directory_menu_config),
               MENU_ENUM_LABEL_RGUI_CONFIG_DIRECTORY,
               MENU_ENUM_LABEL_VALUE_RGUI_CONFIG_DIRECTORY,
               g_defaults.dirs[DEFAULT_DIR_MENU_CONFIG],
               MENU_ENUM_LABEL_VALUE_DIRECTORY_DEFAULT,
               &group_info,
               &subgroup_info,
               parent_group,
               general_write_handler,
               general_read_handler);
         (*list)[list_info->index - 1].action_start = directory_action_start_generic;

         CONFIG_DIR(
               list, list_info,
               settings->paths.directory_libretro,
               sizeof(settings->paths.directory_libretro),
               MENU_ENUM_LABEL_LIBRETRO_DIR_PATH,
               MENU_ENUM_LABEL_VALUE_LIBRETRO_DIR_PATH,
               g_defaults.dirs[DEFAULT_DIR_CORE],
               MENU_ENUM_LABEL_VALUE_DIRECTORY_NONE,
               &group_info,
               &subgroup_info,
               parent_group,
               general_write_handler,
               general_read_handler);
         menu_settings_list_current_add_cmd(list, list_info, CMD_EVENT_CORE_INFO_INIT);
         (*list)[list_info->index - 1].action_start = directory_action_start_generic;

         CONFIG_DIR(
               list, list_info,
               settings->paths.path_libretro_info,
               sizeof(settings->paths.path_libretro_info),
               MENU_ENUM_LABEL_LIBRETRO_INFO_PATH,
               MENU_ENUM_LABEL_VALUE_LIBRETRO_INFO_PATH,
               g_defaults.dirs[DEFAULT_DIR_CORE_INFO],
               MENU_ENUM_LABEL_VALUE_DIRECTORY_NONE,
               &group_info,
               &subgroup_info,
               parent_group,
               general_write_handler,
               general_read_handler);
         menu_settings_list_current_add_cmd(list, list_info, CMD_EVENT_CORE_INFO_INIT);
         (*list)[list_info->index - 1].action_start = directory_action_start_generic;

#ifdef HAVE_LIBRETRODB
         CONFIG_DIR(
               list, list_info,
               settings->paths.path_content_database,
               sizeof(settings->paths.path_content_database),
               MENU_ENUM_LABEL_CONTENT_DATABASE_DIRECTORY,
               MENU_ENUM_LABEL_VALUE_CONTENT_DATABASE_DIRECTORY,
               g_defaults.dirs[DEFAULT_DIR_DATABASE],
               MENU_ENUM_LABEL_VALUE_DIRECTORY_NONE,
               &group_info,
               &subgroup_info,
               parent_group,
               general_write_handler,
               general_read_handler);
         (*list)[list_info->index - 1].action_start = directory_action_start_generic;

         CONFIG_DIR(
               list, list_info,
               settings->paths.directory_cursor,
               sizeof(settings->paths.directory_cursor),
               MENU_ENUM_LABEL_CURSOR_DIRECTORY,
               MENU_ENUM_LABEL_VALUE_CURSOR_DIRECTORY,
               g_defaults.dirs[DEFAULT_DIR_CURSOR],
               MENU_ENUM_LABEL_VALUE_DIRECTORY_NONE,
               &group_info,
               &subgroup_info,
               parent_group,
               general_write_handler,
               general_read_handler);
         (*list)[list_info->index - 1].action_start = directory_action_start_generic;
#endif

         CONFIG_DIR(
               list, list_info,
               settings->paths.path_cheat_database,
               sizeof(settings->paths.path_cheat_database),
               MENU_ENUM_LABEL_CHEAT_DATABASE_PATH,
               MENU_ENUM_LABEL_VALUE_CHEAT_DATABASE_PATH,
               g_defaults.dirs[DEFAULT_DIR_CHEATS],
               MENU_ENUM_LABEL_VALUE_DIRECTORY_NONE,
               &group_info,
               &subgroup_info,
               parent_group,
               general_write_handler,
               general_read_handler);
         (*list)[list_info->index - 1].action_start = directory_action_start_generic;

         CONFIG_DIR(
               list, list_info,
               settings->paths.directory_video_filter,
               sizeof(settings->paths.directory_video_filter),
               MENU_ENUM_LABEL_VIDEO_FILTER_DIR,
               MENU_ENUM_LABEL_VALUE_VIDEO_FILTER_DIR,
               g_defaults.dirs[DEFAULT_DIR_VIDEO_FILTER],
               MENU_ENUM_LABEL_VALUE_DIRECTORY_DEFAULT,
               &group_info,
               &subgroup_info,
               parent_group,
               general_write_handler,
               general_read_handler);
         (*list)[list_info->index - 1].action_start = directory_action_start_generic;

         CONFIG_DIR(
               list, list_info,
               settings->paths.directory_audio_filter,
               sizeof(settings->paths.directory_audio_filter),
               MENU_ENUM_LABEL_AUDIO_FILTER_DIR,
               MENU_ENUM_LABEL_VALUE_AUDIO_FILTER_DIR,
               g_defaults.dirs[DEFAULT_DIR_AUDIO_FILTER],
               MENU_ENUM_LABEL_VALUE_DIRECTORY_DEFAULT,
               &group_info,
               &subgroup_info,
               parent_group,
               general_write_handler,
               general_read_handler);
         (*list)[list_info->index - 1].action_start = directory_action_start_generic;

         CONFIG_DIR(
               list, list_info,
               settings->paths.directory_video_shader,
               sizeof(settings->paths.directory_video_shader),
               MENU_ENUM_LABEL_VIDEO_SHADER_DIR,
               MENU_ENUM_LABEL_VALUE_VIDEO_SHADER_DIR,
               g_defaults.dirs[DEFAULT_DIR_SHADER],
               MENU_ENUM_LABEL_VALUE_DIRECTORY_DEFAULT,
               &group_info,
               &subgroup_info,
               parent_group,
               general_write_handler,
               general_read_handler);
         (*list)[list_info->index - 1].action_start = directory_action_start_generic;

         if (string_is_not_equal_fast(settings->arrays.record_driver, "null", 4))
         {
            CONFIG_DIR(
                  list, list_info,
                  global->record.output_dir,
                  sizeof(global->record.output_dir),
                  MENU_ENUM_LABEL_RECORDING_OUTPUT_DIRECTORY,
                  MENU_ENUM_LABEL_VALUE_RECORDING_OUTPUT_DIRECTORY,
                  g_defaults.dirs[DEFAULT_DIR_RECORD_OUTPUT],
                  MENU_ENUM_LABEL_VALUE_DIRECTORY_DEFAULT,
                  &group_info,
                  &subgroup_info,
                  parent_group,
                  general_write_handler,
                  general_read_handler);
            (*list)[list_info->index - 1].action_start = directory_action_start_generic;

            CONFIG_DIR(
                  list, list_info,
                  global->record.config_dir,
                  sizeof(global->record.config_dir),
                  MENU_ENUM_LABEL_RECORDING_CONFIG_DIRECTORY,
                  MENU_ENUM_LABEL_VALUE_RECORDING_CONFIG_DIRECTORY,
                  g_defaults.dirs[DEFAULT_DIR_RECORD_CONFIG],
                  MENU_ENUM_LABEL_VALUE_DIRECTORY_DEFAULT,
                  &group_info,
                  &subgroup_info,
                  parent_group,
                  general_write_handler,
                  general_read_handler);
            (*list)[list_info->index - 1].action_start = directory_action_start_generic;
         }
#ifdef HAVE_OVERLAY
         CONFIG_DIR(
               list, list_info,
               settings->paths.directory_overlay,
               sizeof(settings->paths.directory_overlay),
               MENU_ENUM_LABEL_OVERLAY_DIRECTORY,
               MENU_ENUM_LABEL_VALUE_OVERLAY_DIRECTORY,
               g_defaults.dirs[DEFAULT_DIR_OVERLAY],
               MENU_ENUM_LABEL_VALUE_DIRECTORY_DEFAULT,
               &group_info,
               &subgroup_info,
               parent_group,
               general_write_handler,
               general_read_handler);
         (*list)[list_info->index - 1].action_start = directory_action_start_generic;
#endif

         CONFIG_DIR(
               list, list_info,
               settings->paths.directory_screenshot,
               sizeof(settings->paths.directory_screenshot),
               MENU_ENUM_LABEL_SCREENSHOT_DIRECTORY,
               MENU_ENUM_LABEL_VALUE_SCREENSHOT_DIRECTORY,
               g_defaults.dirs[DEFAULT_DIR_SCREENSHOT],
               MENU_ENUM_LABEL_VALUE_DIRECTORY_CONTENT,
               &group_info,
               &subgroup_info,
               parent_group,
               general_write_handler,
               general_read_handler);
         (*list)[list_info->index - 1].action_start = directory_action_start_generic;

         CONFIG_DIR(
               list, list_info,
               settings->paths.directory_autoconfig,
               sizeof(settings->paths.directory_autoconfig),
               MENU_ENUM_LABEL_JOYPAD_AUTOCONFIG_DIR,
               MENU_ENUM_LABEL_VALUE_JOYPAD_AUTOCONFIG_DIR,
               g_defaults.dirs[DEFAULT_DIR_AUTOCONFIG],
               MENU_ENUM_LABEL_VALUE_DIRECTORY_DEFAULT,
               &group_info,
               &subgroup_info,
               parent_group,
               general_write_handler,
               general_read_handler);
         (*list)[list_info->index - 1].action_start = directory_action_start_generic;

         CONFIG_DIR(
               list, list_info,
               settings->paths.directory_input_remapping,
               sizeof(settings->paths.directory_input_remapping),
               MENU_ENUM_LABEL_INPUT_REMAPPING_DIRECTORY,
               MENU_ENUM_LABEL_VALUE_INPUT_REMAPPING_DIRECTORY,
               g_defaults.dirs[DEFAULT_DIR_REMAP],
               MENU_ENUM_LABEL_VALUE_DIRECTORY_NONE,
               &group_info,
               &subgroup_info,
               parent_group,
               general_write_handler,
               general_read_handler);
            (*list)[list_info->index - 1].action_start = directory_action_start_generic;

         CONFIG_DIR(
               list, list_info,
               settings->paths.directory_playlist,
               sizeof(settings->paths.directory_playlist),
               MENU_ENUM_LABEL_PLAYLIST_DIRECTORY,
               MENU_ENUM_LABEL_VALUE_PLAYLIST_DIRECTORY,
               g_defaults.dirs[DEFAULT_DIR_PLAYLIST],
               MENU_ENUM_LABEL_VALUE_DIRECTORY_DEFAULT,
               &group_info,
               &subgroup_info,
               parent_group,
               general_write_handler,
               general_read_handler);
         (*list)[list_info->index - 1].action_start = directory_action_start_generic;

         CONFIG_DIR(
               list, list_info,
               dir_get_ptr(RARCH_DIR_SAVEFILE),
               dir_get_size(RARCH_DIR_SAVEFILE),
               MENU_ENUM_LABEL_SAVEFILE_DIRECTORY,
               MENU_ENUM_LABEL_VALUE_SAVEFILE_DIRECTORY,
               g_defaults.dirs[DEFAULT_DIR_SRAM],
               MENU_ENUM_LABEL_VALUE_DIRECTORY_CONTENT,
               &group_info,
               &subgroup_info,
               parent_group,
               general_write_handler,
               general_read_handler);
         (*list)[list_info->index - 1].action_start = directory_action_start_generic;

         CONFIG_DIR(
               list, list_info,
               dir_get_ptr(RARCH_DIR_SAVESTATE),
               dir_get_size(RARCH_DIR_SAVESTATE),
               MENU_ENUM_LABEL_SAVESTATE_DIRECTORY,
               MENU_ENUM_LABEL_VALUE_SAVESTATE_DIRECTORY,
               g_defaults.dirs[DEFAULT_DIR_SAVESTATE],
               MENU_ENUM_LABEL_VALUE_DIRECTORY_CONTENT,
               &group_info,
               &subgroup_info,
               parent_group,
               general_write_handler,
               general_read_handler);
         (*list)[list_info->index - 1].action_start = directory_action_start_generic;

         CONFIG_DIR(
               list, list_info,
               settings->paths.directory_cache,
               sizeof(settings->paths.directory_cache),
               MENU_ENUM_LABEL_CACHE_DIRECTORY,
               MENU_ENUM_LABEL_VALUE_CACHE_DIRECTORY,
               g_defaults.dirs[DEFAULT_DIR_CACHE],
               MENU_ENUM_LABEL_VALUE_DIRECTORY_NONE,
               &group_info,
               &subgroup_info,
               parent_group,
               general_write_handler,
               general_read_handler);
         (*list)[list_info->index - 1].action_start = directory_action_start_generic;

         END_SUB_GROUP(list, list_info, parent_group);
         END_GROUP(list, list_info, parent_group);
         break;
      case SETTINGS_LIST_PRIVACY:
         START_GROUP(list, list_info, &group_info,
               msg_hash_to_str(MENU_ENUM_LABEL_VALUE_PRIVACY_SETTINGS), parent_group);

         parent_group = msg_hash_to_str(MENU_ENUM_LABEL_PRIVACY_SETTINGS);

         START_SUB_GROUP(list, list_info, "State",
               &group_info, &subgroup_info, parent_group);

         if (string_is_not_equal_fast(settings->arrays.camera_driver, "null", 4))
         {
            CONFIG_BOOL(
                  list, list_info,
                  &settings->bools.camera_allow,
                  MENU_ENUM_LABEL_CAMERA_ALLOW,
                  MENU_ENUM_LABEL_VALUE_CAMERA_ALLOW,
                  false,
                  MENU_ENUM_LABEL_VALUE_OFF,
                  MENU_ENUM_LABEL_VALUE_ON,
                  &group_info,
                  &subgroup_info,
                  parent_group,
                  general_write_handler,
                  general_read_handler,
                  SD_FLAG_NONE);
         }

         if (string_is_not_equal_fast(settings->arrays.location_driver, "null", 4))
         {
            CONFIG_BOOL(
                  list, list_info,
                  &settings->bools.location_allow,
                  MENU_ENUM_LABEL_LOCATION_ALLOW,
                  MENU_ENUM_LABEL_VALUE_LOCATION_ALLOW,
                  false,
                  MENU_ENUM_LABEL_VALUE_OFF,
                  MENU_ENUM_LABEL_VALUE_ON,
                  &group_info,
                  &subgroup_info,
                  parent_group,
                  general_write_handler,
                  general_read_handler,
                  SD_FLAG_NONE);
         }

         END_SUB_GROUP(list, list_info, parent_group);
         END_GROUP(list, list_info, parent_group);
         break;
      case SETTINGS_LIST_NONE:
      default:
         break;
   }


   return true;
}

bool menu_setting_free(void *data)
{
   unsigned values, n;
   rarch_setting_t *setting = (rarch_setting_t*)data;
   rarch_setting_t **list = &setting;

   if (!setting)
      return false;

   /* Free data which was previously tagged */
   for (; setting_get_type(setting) != ST_NONE; (*list = *list + 1))
      for (values = (unsigned)setting->free_flags, n = 0; values != 0; values >>= 1, n++)
         if (values & 1)
            switch (1 << n)
            {
               case SD_FREE_FLAG_VALUES:
                  free((void*)setting->values);
                  setting->values = NULL;
                  break;
               case SD_FREE_FLAG_NAME:
                  free((void*)setting->name);
                  setting->name = NULL;
                  break;
               case SD_FREE_FLAG_SHORT:
                  free((void*)setting->short_description);
                  setting->short_description = NULL;
                  break;
               default:
                  break;
            }

   free(data);

   return true;
}

static void menu_setting_terminate_last(rarch_setting_t *list, unsigned pos)
{
   (*&list)[pos].enum_idx           = MSG_UNKNOWN;
   (*&list)[pos].type               = ST_NONE;
   (*&list)[pos].size               = 0;
   (*&list)[pos].name               = NULL;
   (*&list)[pos].name_hash          = 0;
   (*&list)[pos].short_description  = NULL;
   (*&list)[pos].group              = NULL;
   (*&list)[pos].subgroup           = NULL;
   (*&list)[pos].parent_group       = NULL;
   (*&list)[pos].values             = NULL;
   (*&list)[pos].index              = 0;
   (*&list)[pos].index_offset       = 0;
   (*&list)[pos].min                = 0.0;
   (*&list)[pos].max                = 0.0;
   (*&list)[pos].flags              = 0;
   (*&list)[pos].free_flags         = 0;
   (*&list)[pos].change_handler     = NULL;
   (*&list)[pos].read_handler       = NULL;
   (*&list)[pos].action_start       = NULL;
   (*&list)[pos].action_left        = NULL;
   (*&list)[pos].action_right       = NULL;
   (*&list)[pos].action_up          = NULL;
   (*&list)[pos].action_down        = NULL;
   (*&list)[pos].action_cancel      = NULL;
   (*&list)[pos].action_ok          = NULL;
   (*&list)[pos].action_select      = NULL;
   (*&list)[pos].get_string_representation = NULL;
   (*&list)[pos].bind_type          = 0;
   (*&list)[pos].browser_selection_type = ST_NONE;
   (*&list)[pos].step               = 0.0f;
   (*&list)[pos].rounding_fraction  = NULL;
   (*&list)[pos].enforce_minrange   = false;
   (*&list)[pos].enforce_maxrange   = false;
   (*&list)[pos].cmd_trigger.idx    = CMD_EVENT_NONE;
   (*&list)[pos].cmd_trigger.triggered = false;
   (*&list)[pos].dont_use_enum_idx_representation = false;
}

static rarch_setting_t *menu_setting_new_internal(rarch_setting_info_t *list_info)
{
   unsigned i;
   rarch_setting_t* resized_list        = NULL;
   enum settings_list_type list_types[] =
   {
      SETTINGS_LIST_MAIN_MENU,
      SETTINGS_LIST_DRIVERS,
      SETTINGS_LIST_CORE,
      SETTINGS_LIST_CONFIGURATION,
      SETTINGS_LIST_LOGGING,
      SETTINGS_LIST_SAVING,
      SETTINGS_LIST_REWIND,
      SETTINGS_LIST_VIDEO,
      SETTINGS_LIST_AUDIO,
      SETTINGS_LIST_INPUT,
      SETTINGS_LIST_INPUT_HOTKEY,
      SETTINGS_LIST_RECORDING,
      SETTINGS_LIST_FRAME_THROTTLING,
      SETTINGS_LIST_FONT,
      SETTINGS_LIST_OVERLAY,
      SETTINGS_LIST_MENU,
      SETTINGS_LIST_MENU_FILE_BROWSER,
      SETTINGS_LIST_MULTIMEDIA,
      SETTINGS_LIST_USER_INTERFACE,
      SETTINGS_LIST_PLAYLIST,
      SETTINGS_LIST_CHEEVOS,
      SETTINGS_LIST_CORE_UPDATER,
      SETTINGS_LIST_NETPLAY,
      SETTINGS_LIST_LAKKA_SERVICES,
      SETTINGS_LIST_USER,
      SETTINGS_LIST_USER_ACCOUNTS,
      SETTINGS_LIST_USER_ACCOUNTS_CHEEVOS,
      SETTINGS_LIST_DIRECTORY,
      SETTINGS_LIST_PRIVACY
   };
   const char *root                     = msg_hash_to_str(MENU_ENUM_LABEL_MAIN_MENU);
   rarch_setting_t *list                = (rarch_setting_t*)calloc(
         list_info->size, sizeof(*list));

   if (!list)
      goto error;

   for (i = 0; i < ARRAY_SIZE(list_types); i++)
   {
      if (!setting_append_list(list_types[i], &list, list_info, root))
         goto error;
   }

   if (!(settings_list_append(&list, list_info)))
      goto error;
   menu_setting_terminate_last(list, list_info->index);
   list_info->index++;

   /* flatten this array to save ourselves some kilobytes. */
   resized_list = (rarch_setting_t*)realloc(list,
         list_info->index * sizeof(rarch_setting_t));
   if (!resized_list)
      goto error;

   list = resized_list;

   return list;

error:
   if (list)
      free(list);
   return NULL;
}

/**
 * menu_setting_new:
 * @mask               : Bitmask of settings to include.
 *
 * Request a list of settings based on @mask.
 *
 * Returns: settings list composed of all requested
 * settings on success, otherwise NULL.
 **/
static rarch_setting_t *menu_setting_new(void)
{
   rarch_setting_t* list           = NULL;
   rarch_setting_info_t *list_info = (rarch_setting_info_t*)
      malloc(sizeof(*list_info));

   if (!list_info)
      return NULL;

   list_info->index = 0;
   list_info->size  = 32;

   list             = menu_setting_new_internal(list_info);

   menu_settings_info_list_free(list_info);

   list_info        = NULL;

   return list;
}

bool menu_setting_ctl(enum menu_setting_ctl_state state, void *data)
{
   uint64_t flags;

   switch (state)
   {
      case MENU_SETTING_CTL_IS_OF_PATH_TYPE:
         {
            bool cbs_bound           = false;
            rarch_setting_t *setting = (rarch_setting_t*)data;

            if (!setting)
               return false;

            flags                    = setting->flags;

            if (setting_get_type(setting) != ST_ACTION)
               return false;

            if (!setting->change_handler)
               return false;

            cbs_bound = (setting->action_right != NULL);
            cbs_bound = cbs_bound || setting->action_left;
            cbs_bound = cbs_bound || setting->action_select;

            if (!cbs_bound)
               return false;

            if (!(flags & SD_FLAG_BROWSER_ACTION))
               return false;
         }
         break;
      case MENU_SETTING_CTL_NEW:
         {
            rarch_setting_t **setting = (rarch_setting_t**)data;
            if (!setting)
               return false;
            *setting = menu_setting_new();
         }
         break;
      case MENU_SETTING_CTL_ACTION_RIGHT:
         {
            rarch_setting_t *setting = (rarch_setting_t*)data;
            if (!setting)
               return false;

            if (setting_handler(setting, MENU_ACTION_RIGHT) == -1)
               return false;
         }
         break;
      case MENU_SETTING_CTL_NONE:
      default:
         break;
   }

   return true;
}<|MERGE_RESOLUTION|>--- conflicted
+++ resolved
@@ -1087,12 +1087,7 @@
    devices[types++] = RETRO_DEVICE_NONE;
    devices[types++] = RETRO_DEVICE_JOYPAD;
 
-<<<<<<< HEAD
    if (system)
-=======
-   if (runloop_ctl(RUNLOOP_CTL_SYSTEM_INFO_GET, &system)
-         && system)
->>>>>>> be936e9b
    {
       /* Only push RETRO_DEVICE_ANALOG as default if we use an
        * older core which doesn't use SET_CONTROLLER_INFO. */
@@ -1261,12 +1256,7 @@
    devices[types++] = RETRO_DEVICE_NONE;
    devices[types++] = RETRO_DEVICE_JOYPAD;
 
-<<<<<<< HEAD
    if (system)
-=======
-   if (runloop_ctl(RUNLOOP_CTL_SYSTEM_INFO_GET, &system)
-         && system)
->>>>>>> be936e9b
    {
       /* Only push RETRO_DEVICE_ANALOG as default if we use an
        * older core which doesn't use SET_CONTROLLER_INFO. */
@@ -1438,12 +1428,7 @@
    if (!setting)
       return -1;
 
-<<<<<<< HEAD
    target    =  &input_config_binds[setting->index_offset][0];
-=======
-   target    = (struct retro_keybind*)
-      &settings->input.binds[setting->index_offset][0];
->>>>>>> be936e9b
    def_binds =  (setting->index_offset) ?
       retro_keybinds_rest : retro_keybinds_1;
 
@@ -1706,21 +1691,12 @@
             menu_displaylist_info_t info;
             file_list_t *menu_stack      = menu_entries_get_menu_stack_ptr(0);
 
-<<<<<<< HEAD
             menu_displaylist_info_init(&info);
 
             info.enum_idx                = MENU_ENUM_LABEL_HELP;
             info.label                   = strdup(
                   msg_hash_to_str(MENU_ENUM_LABEL_HELP));
             info.list                    = menu_stack;
-=======
-            info.list          = menu_stack;
-            info.type          = 0;
-            info.directory_ptr = 0;
-            strlcpy(info.label,
-                  msg_hash_to_str(MENU_ENUM_LABEL_HELP), sizeof(info.label));
-            info.enum_idx      = MENU_ENUM_LABEL_HELP;
->>>>>>> be936e9b
 
             if (menu_displaylist_ctl(DISPLAYLIST_GENERIC, &info))
                menu_displaylist_process(&info);
@@ -1778,29 +1754,11 @@
          settings->uints.input_joypad_map[4] = *setting->value.target.integer;
          break;
       case MENU_ENUM_LABEL_LOG_VERBOSITY:
-<<<<<<< HEAD
          if (!verbosity_is_enabled())
             verbosity_enable();
          else
             verbosity_disable();
          retroarch_override_setting_unset(RARCH_OVERRIDE_SETTING_VERBOSITY, NULL);
-=======
-         {
-            if (setting
-                  && setting->value.target.boolean
-                  && *setting->value.target.boolean)
-               verbosity_enable();
-            else
-               verbosity_disable();
-
-            if (setting
-                  && setting->value.target.boolean
-                  && *setting->value.target.boolean)
-               retroarch_override_setting_set(RARCH_OVERRIDE_SETTING_VERBOSITY, NULL);
-            else
-               retroarch_override_setting_unset(RARCH_OVERRIDE_SETTING_VERBOSITY, NULL);
-         }
->>>>>>> be936e9b
          break;
       case MENU_ENUM_LABEL_VIDEO_SMOOTH:
          video_driver_set_filtering(1, settings->bools.video_smooth);
@@ -3324,52 +3282,6 @@
             settings_data_list_current_add_flags(list, list_info, SD_FLAG_LAKKA_ADVANCED);
 #endif
 
-<<<<<<< HEAD
-=======
-         CONFIG_BOOL(
-               list, list_info,
-               &settings->fps_show,
-               MENU_ENUM_LABEL_FPS_SHOW,
-               MENU_ENUM_LABEL_VALUE_FPS_SHOW,
-               fps_show,
-               MENU_ENUM_LABEL_VALUE_OFF,
-               MENU_ENUM_LABEL_VALUE_ON,
-               &group_info,
-               &subgroup_info,
-               parent_group,
-               general_write_handler,
-               general_read_handler,
-               SD_FLAG_NONE);
-
-         END_SUB_GROUP(list, list_info, parent_group);
-         START_SUB_GROUP(list, list_info, "Platform-specific", &group_info, &subgroup_info, parent_group);
-
-         video_driver_menu_settings((void**)list, (void*)list_info, (void*)&group_info, (void*)&subgroup_info, parent_group);
-
-         END_SUB_GROUP(list, list_info, parent_group);
-
-         END_SUB_GROUP(list, list_info, parent_group);
-         START_SUB_GROUP(list, list_info, "Monitor", &group_info, &subgroup_info, parent_group);
-
-         CONFIG_UINT(
-               list, list_info,
-               &settings->video.monitor_index,
-               MENU_ENUM_LABEL_VIDEO_MONITOR_INDEX,
-               MENU_ENUM_LABEL_VALUE_VIDEO_MONITOR_INDEX,
-               monitor_index,
-               &group_info,
-               &subgroup_info,
-               parent_group,
-               general_write_handler,
-               general_read_handler);
-         menu_settings_list_current_add_cmd(list, list_info, CMD_EVENT_REINIT);
-         menu_settings_list_current_add_range(list, list_info, 0, 1, 1, true, false);
-         (*list)[list_info->index - 1].get_string_representation =
-            &setting_get_string_representation_uint_video_monitor_index;
-
-         if (video_driver_has_windowed())
-         {
->>>>>>> be936e9b
             CONFIG_BOOL(
                   list, list_info,
                   &settings->bools.video_fps_show,
@@ -3400,29 +3312,8 @@
                   general_read_handler,
                   SD_FLAG_NONE);
 
-<<<<<<< HEAD
             END_SUB_GROUP(list, list_info, parent_group);
             START_SUB_GROUP(list, list_info, "Platform-specific", &group_info, &subgroup_info, parent_group);
-=======
-         CONFIG_FLOAT(
-               list, list_info,
-               &settings->video.refresh_rate,
-               MENU_ENUM_LABEL_VIDEO_REFRESH_RATE_AUTO,
-               MENU_ENUM_LABEL_VALUE_VIDEO_REFRESH_RATE_AUTO,
-               refresh_rate,
-               "%.3f Hz",
-               &group_info,
-               &subgroup_info,
-               parent_group,
-               general_write_handler,
-               general_read_handler);
-         (*list)[list_info->index - 1].action_start  = &setting_action_start_video_refresh_rate_auto;
-         (*list)[list_info->index - 1].action_ok     = &setting_action_ok_video_refresh_rate_auto;
-         (*list)[list_info->index - 1].action_select = &setting_action_ok_video_refresh_rate_auto;
-         (*list)[list_info->index - 1].get_string_representation =
-            &setting_get_string_representation_st_float_video_refresh_rate_auto;
-         settings_data_list_current_add_flags(list, list_info, SD_FLAG_LAKKA_ADVANCED);
->>>>>>> be936e9b
 
             video_driver_menu_settings((void**)list, (void*)list_info, (void*)&group_info, (void*)&subgroup_info, parent_group);
 
@@ -3447,7 +3338,6 @@
             (*list)[list_info->index - 1].get_string_representation =
                &setting_get_string_representation_uint_video_monitor_index;
 
-<<<<<<< HEAD
             if (video_driver_has_windowed())
             {
                CONFIG_BOOL(
@@ -3484,36 +3374,6 @@
                      general_read_handler,
                      SD_FLAG_NONE);
                settings_data_list_current_add_flags(list, list_info, SD_FLAG_LAKKA_ADVANCED);
-=======
-         END_SUB_GROUP(list, list_info, parent_group);
-         START_SUB_GROUP(list, list_info, "Aspect", &group_info, &subgroup_info, parent_group);
-         CONFIG_UINT(
-               list, list_info,
-               &settings->video.aspect_ratio_idx,
-               MENU_ENUM_LABEL_VIDEO_ASPECT_RATIO_INDEX,
-               MENU_ENUM_LABEL_VALUE_VIDEO_ASPECT_RATIO_INDEX,
-               aspect_ratio_idx,
-               &group_info,
-               &subgroup_info,
-               parent_group,
-               general_write_handler,
-               general_read_handler);
-         menu_settings_list_current_add_cmd(
-               list,
-               list_info,
-               CMD_EVENT_VIDEO_SET_ASPECT_RATIO);
-         menu_settings_list_current_add_range(
-               list,
-               list_info,
-               0,
-               LAST_ASPECT_RATIO,
-               1,
-               true,
-               true);
-         settings_data_list_current_add_flags(list, list_info, SD_FLAG_CMD_APPLY_AUTO);
-         (*list)[list_info->index - 1].get_string_representation =
-            &setting_get_string_representation_uint_aspect_ratio_index;
->>>>>>> be936e9b
 
                CONFIG_UINT(
                      list, list_info,
@@ -3853,7 +3713,6 @@
                   );
             menu_settings_list_current_add_cmd(list, list_info, CMD_EVENT_REINIT);
 
-<<<<<<< HEAD
             CONFIG_UINT(
                   list, list_info,
                   &settings->uints.video_rotation,
@@ -3869,23 +3728,6 @@
             (*list)[list_info->index - 1].get_string_representation =
                &setting_get_string_representation_uint_video_rotation;
             settings_data_list_current_add_flags(list, list_info, SD_FLAG_ADVANCED);
-=======
-         CONFIG_UINT(
-               list, list_info,
-               &settings->video.rotation,
-               MENU_ENUM_LABEL_VIDEO_ROTATION,
-               MENU_ENUM_LABEL_VALUE_VIDEO_ROTATION,
-               0,
-               &group_info,
-               &subgroup_info,
-               parent_group,
-               general_write_handler,
-               general_read_handler);
-         menu_settings_list_current_add_range(list, list_info, 0, 3, 1, true, true);
-         (*list)[list_info->index - 1].get_string_representation =
-            &setting_get_string_representation_uint_video_rotation;
-         settings_data_list_current_add_flags(list, list_info, SD_FLAG_ADVANCED);
->>>>>>> be936e9b
 
             END_SUB_GROUP(list, list_info, parent_group);
             START_SUB_GROUP(
@@ -5695,13 +5537,10 @@
 
             CONFIG_UINT(
                   list, list_info,
-<<<<<<< HEAD
-                  &settings->uints.menu_xmb_theme,
-=======
-                  &settings->menu.xmb.font_color_red,
+                  &settings->uints.menu_xmb_font_color_red,
                   MENU_ENUM_LABEL_XMB_FONT_COLOR_RED,
                   MENU_ENUM_LABEL_VALUE_XMB_FONT_COLOR_RED,
-                  xmb_scale_factor,
+                  xmb_font_color_red,
                   &group_info,
                   &subgroup_info,
                   parent_group,
@@ -5712,10 +5551,10 @@
 
             CONFIG_UINT(
                   list, list_info,
-                  &settings->menu.xmb.font_color_green,
+                  &settings->uints.menu_xmb_font_color_green,
                   MENU_ENUM_LABEL_XMB_FONT_COLOR_GREEN,
                   MENU_ENUM_LABEL_VALUE_XMB_FONT_COLOR_GREEN,
-                  xmb_scale_factor,
+                  xmb_font_color_green,
                   &group_info,
                   &subgroup_info,
                   parent_group,
@@ -5726,10 +5565,10 @@
 
             CONFIG_UINT(
                   list, list_info,
-                  &settings->menu.xmb.font_color_blue,
+                  &settings->uints.menu_xmb_font_color_blue,
                   MENU_ENUM_LABEL_XMB_FONT_COLOR_BLUE,
                   MENU_ENUM_LABEL_VALUE_XMB_FONT_COLOR_BLUE,
-                  xmb_scale_factor,
+                  xmb_font_color_blue,
                   &group_info,
                   &subgroup_info,
                   parent_group,
@@ -5738,10 +5577,10 @@
             menu_settings_list_current_add_range(list, list_info, 0, 255, 1, true, true);
             settings_data_list_current_add_flags(list, list_info, SD_FLAG_LAKKA_ADVANCED);
 
+
             CONFIG_UINT(
                   list, list_info,
-                  &settings->menu.xmb.theme,
->>>>>>> be936e9b
+                  &settings->uints.menu_xmb_theme,
                   MENU_ENUM_LABEL_XMB_THEME,
                   MENU_ENUM_LABEL_VALUE_XMB_THEME,
                   xmb_icon_theme,
@@ -6626,11 +6465,6 @@
          menu_settings_list_current_add_range(list, list_info, 0, 0, 1.0, true, false);
 
          END_SUB_GROUP(list, list_info, parent_group);
-<<<<<<< HEAD
-=======
-
-		 START_SUB_GROUP(list, list_info, "Playlist", &group_info, &subgroup_info, parent_group);
->>>>>>> be936e9b
 
 		   START_SUB_GROUP(list, list_info, "Playlist", &group_info, &subgroup_info, parent_group);
 
