/*  RetroArch - A frontend for libretro.
 *  Copyright (C) 2010-2012 - Hans-Kristian Arntzen
 *  Copyright (C) 2011-2012 - Daniel De Matteis
 * 
 *  RetroArch is free software: you can redistribute it and/or modify it under the terms
 *  of the GNU General Public License as published by the Free Software Found-
 *  ation, either version 3 of the License, or (at your option) any later version.
 *
 *  RetroArch is distributed in the hope that it will be useful, but WITHOUT ANY WARRANTY;
 *  without even the implied warranty of MERCHANTABILITY or FITNESS FOR A PARTICULAR
 *  PURPOSE.  See the GNU General Public License for more details.
 *
 *  You should have received a copy of the GNU General Public License along with RetroArch.
 *  If not, see <http://www.gnu.org/licenses/>.
 */

#include "../driver.h"
#include "../benchmark.h"
#include "scaler/scaler.h"

#include <stdint.h>
#include "../libretro.h"
#include <stdio.h>
#include <string.h>
#include "../general.h"
#include <math.h>

#ifdef HAVE_CONFIG_H
#include "config.h"
#endif

#include "gl_common.h"
#include "gl_font.h"
#include "gfx_common.h"
#include "gfx_context.h"
#include "../compat/strl.h"

#ifdef HAVE_CG
#include "shader_cg.h"
#endif

#ifdef HAVE_GLSL
#include "shader_glsl.h"
#endif

extern const GLfloat vertexes_flipped[];
extern const GLfloat white_color[];

// Used for the last pass when rendering to the back buffer.
const GLfloat vertexes_flipped[] = {
   0, 1,
   1, 1,
   0, 0,
   1, 0
};

// Used when rendering to an FBO.
// Texture coords have to be aligned with vertex coordinates.
static const GLfloat vertexes[] = {
   0, 0,
   1, 0,
   0, 1,
   1, 1
};

static const GLfloat tex_coords[] = {
   0, 0,
   1, 0,
   0, 1,
   1, 1
};

static inline void set_texture_coords(GLfloat *coords, GLfloat xamt, GLfloat yamt)
{
   coords[2] = xamt;
   coords[6] = xamt;
   coords[5] = yamt;
   coords[7] = yamt;
}

const GLfloat white_color[] = {
   1, 1, 1, 1,
   1, 1, 1, 1,
   1, 1, 1, 1,
   1, 1, 1, 1,
};

const GLfloat *vertex_ptr = vertexes_flipped;
const GLfloat *default_vertex_ptr = vertexes_flipped;

#undef LOAD_GL_SYM
#define LOAD_GL_SYM(SYM) if (!pgl##SYM) { \
   gfx_ctx_proc_t sym = gl->ctx_driver->get_proc_address("gl" #SYM); \
   memcpy(&(pgl##SYM), &sym, sizeof(sym)); \
}

#ifdef HAVE_EGL
static PFNGLEGLIMAGETARGETTEXTURE2DOESPROC pglEGLImageTargetTexture2DOES;

static bool load_eglimage_proc(gl_t *gl)
{
   LOAD_GL_SYM(EGLImageTargetTexture2DOES);
   return pglEGLImageTargetTexture2DOES;
}
#endif

#ifdef HAVE_FBO
#if defined(_WIN32) && !defined(RARCH_CONSOLE)
static PFNGLGENFRAMEBUFFERSPROC pglGenFramebuffers;
static PFNGLBINDFRAMEBUFFERPROC pglBindFramebuffer;
static PFNGLFRAMEBUFFERTEXTURE2DPROC pglFramebufferTexture2D;
static PFNGLCHECKFRAMEBUFFERSTATUSPROC pglCheckFramebufferStatus;
static PFNGLDELETEFRAMEBUFFERSPROC pglDeleteFramebuffers;

static bool load_fbo_proc(gl_t *gl)
{
   LOAD_GL_SYM(GenFramebuffers);
   LOAD_GL_SYM(BindFramebuffer);
   LOAD_GL_SYM(FramebufferTexture2D);
   LOAD_GL_SYM(CheckFramebufferStatus);
   LOAD_GL_SYM(DeleteFramebuffers);

   return pglGenFramebuffers && pglBindFramebuffer && pglFramebufferTexture2D && 
      pglCheckFramebufferStatus && pglDeleteFramebuffers;
}
#elif defined(HAVE_OPENGLES2)
#define pglGenFramebuffers glGenFramebuffers
#define pglBindFramebuffer glBindFramebuffer
#define pglFramebufferTexture2D glFramebufferTexture2D
#define pglCheckFramebufferStatus glCheckFramebufferStatus
#define pglDeleteFramebuffers glDeleteFramebuffers
#define load_fbo_proc(gl) (true)
#elif defined(HAVE_OPENGLES)
#define pglGenFramebuffers glGenFramebuffersOES
#define pglBindFramebuffer glBindFramebufferOES
#define pglFramebufferTexture2D glFramebufferTexture2DOES
#define pglCheckFramebufferStatus glCheckFramebufferStatusOES
#define pglDeleteFramebuffers glDeleteFramebuffersOES
#define GL_FRAMEBUFFER GL_FRAMEBUFFER_OES
#define GL_COLOR_ATTACHMENT0 GL_COLOR_ATTACHMENT0_EXT
#define GL_FRAMEBUFFER_COMPLETE GL_FRAMEBUFFER_COMPLETE_OES
#define load_fbo_proc(gl) (true)
#else
#define pglGenFramebuffers glGenFramebuffers
#define pglBindFramebuffer glBindFramebuffer
#define pglFramebufferTexture2D glFramebufferTexture2D
#define pglCheckFramebufferStatus glCheckFramebufferStatus
#define pglDeleteFramebuffers glDeleteFramebuffers
#define load_fbo_proc(gl) (true)
#endif
#endif

#ifdef _WIN32
PFNGLCLIENTACTIVETEXTUREPROC pglClientActiveTexture;
PFNGLACTIVETEXTUREPROC pglActiveTexture;
static PFNGLBINDBUFFERPROC pglBindBuffer;
static PFNGLBUFFERSUBDATAPROC pglBufferSubData;
static PFNGLBUFFERDATAPROC pglBufferData;
static PFNGLMAPBUFFERPROC pglMapBuffer;
static PFNGLUNMAPBUFFERPROC pglUnmapBuffer;
static inline bool load_gl_proc_win32(gl_t *gl)
{
   LOAD_GL_SYM(ClientActiveTexture);
   LOAD_GL_SYM(ActiveTexture);
   LOAD_GL_SYM(BindBuffer);
   LOAD_GL_SYM(BufferSubData);
   LOAD_GL_SYM(BufferData);
   LOAD_GL_SYM(MapBuffer);
   LOAD_GL_SYM(UnmapBuffer);
   return pglClientActiveTexture && pglActiveTexture && pglBindBuffer &&
      pglBufferSubData && pglBufferData && pglMapBuffer && pglUnmapBuffer;
}
#else
#define pglBindBuffer glBindBuffer
#define pglBufferSubData glBufferSubData
#define pglBufferData glBufferData
#define pglMapBuffer glMapBuffer
#define pglUnmapBuffer glUnmapBuffer
#endif

////////////////// Shaders

#ifdef HAVE_OPENGLES2
static bool gl_shader_init(void) // We always need a shader alive in GLES2.
{
   const char *shader_path = NULL;
   if ((g_settings.video.shader_type == RARCH_SHADER_AUTO || g_settings.video.shader_type == RARCH_SHADER_BSNES)
         && *g_settings.video.bsnes_shader_path)
      shader_path = g_settings.video.bsnes_shader_path;

   return gl_glsl_init(shader_path);
}
#else
static bool gl_shader_init(void)
{
   switch (g_settings.video.shader_type)
   {
      case RARCH_SHADER_AUTO:
      {
         if (*g_settings.video.cg_shader_path && *g_settings.video.bsnes_shader_path)
            RARCH_WARN("Both Cg and bSNES XML shader are defined in config file. Cg shader will be selected by default.\n");

#ifdef HAVE_CG
         if (*g_settings.video.cg_shader_path)
            return gl_cg_init(g_settings.video.cg_shader_path);
#endif

#ifdef HAVE_XML
         if (*g_settings.video.bsnes_shader_path)
            return gl_glsl_init(g_settings.video.bsnes_shader_path);
#endif
         break;
      }

#ifdef HAVE_CG
      case RARCH_SHADER_CG:
         return gl_cg_init(g_settings.video.cg_shader_path);
#endif

#ifdef HAVE_XML
      case RARCH_SHADER_BSNES:
         return gl_glsl_init(g_settings.video.bsnes_shader_path);
#endif

      default:
         break;
   }

   return true;
}
#endif

void gl_shader_use(unsigned index)
{
#ifdef HAVE_CG
   gl_cg_use(index);
#endif

#ifdef HAVE_GLSL
   gl_glsl_use(index);
#endif
}

static inline void gl_shader_deinit(void)
{
#ifdef HAVE_CG
   gl_cg_deinit();
#endif

#ifdef HAVE_GLSL
   gl_glsl_deinit();
#endif
}

#ifndef NO_GL_FF_VERTEX
static void gl_set_coords(const struct gl_coords *coords)
{
   pglClientActiveTexture(GL_TEXTURE0);

   glVertexPointer(2, GL_FLOAT, 0, coords->vertex);
   glEnableClientState(GL_VERTEX_ARRAY);

   glColorPointer(4, GL_FLOAT, 0, coords->color);
   glEnableClientState(GL_COLOR_ARRAY);

   glTexCoordPointer(2, GL_FLOAT, 0, coords->tex_coord);
   glEnableClientState(GL_TEXTURE_COORD_ARRAY);

   pglClientActiveTexture(GL_TEXTURE1);
   glTexCoordPointer(2, GL_FLOAT, 0, coords->lut_tex_coord);
   glEnableClientState(GL_TEXTURE_COORD_ARRAY);
   pglClientActiveTexture(GL_TEXTURE0);
}
#endif

#ifndef NO_GL_FF_MATRIX
static void gl_set_mvp(const math_matrix *mat)
{
   glMatrixMode(GL_PROJECTION);
   glLoadMatrixf(mat->data);
   glMatrixMode(GL_MODELVIEW);
   glLoadIdentity();
}
#endif

void gl_shader_set_coords(const struct gl_coords *coords, const math_matrix *mat)
{
   bool ret_coords = false;
   bool ret_mvp    = false;

   (void)ret_coords;
   (void)ret_mvp;

#ifdef HAVE_GLSL
   if (!ret_coords)
      ret_coords |= gl_glsl_set_coords(coords);
   if (!ret_mvp)
      ret_mvp    |= gl_glsl_set_mvp(mat);
#endif

#ifdef HAVE_CG
   if (!ret_coords)
      ret_coords |= gl_cg_set_coords(coords);
   if (!ret_mvp)
      ret_mvp    |= gl_cg_set_mvp(mat);
#endif

   // Fall back to FF-style if needed and possible.
#ifndef NO_GL_FF_VERTEX
   if (!ret_coords)
      gl_set_coords(coords);
#endif

#ifndef NO_GL_FF_MATRIX
   if (!ret_mvp)
      gl_set_mvp(mat);
#endif
}

static inline void gl_shader_set_params(unsigned width, unsigned height, 
      unsigned tex_width, unsigned tex_height, 
      unsigned out_width, unsigned out_height,
      unsigned frame_count,
      const struct gl_tex_info *info,
      const struct gl_tex_info *prev_info,
      const struct gl_tex_info *fbo_info, unsigned fbo_info_cnt)
{
#ifdef HAVE_CG
   gl_cg_set_params(width, height, 
         tex_width, tex_height, 
         out_width, out_height, 
         frame_count, info, prev_info, fbo_info, fbo_info_cnt);
#endif

#ifdef HAVE_GLSL
   gl_glsl_set_params(width, height, 
         tex_width, tex_height, 
         out_width, out_height, 
         frame_count, info, prev_info, fbo_info, fbo_info_cnt);
#endif
}

static unsigned gl_shader_num(void)
{
#ifdef HAVE_CG
   unsigned cg_num = gl_cg_num();
   if (cg_num)
      return cg_num;
#endif

#ifdef HAVE_GLSL
   unsigned glsl_num = gl_glsl_num();
   if (glsl_num)
      return glsl_num;
#endif

   return 0;
}

static bool gl_shader_filter_type(unsigned index, bool *smooth)
{
   bool valid = false;

#ifdef HAVE_CG
   if (!valid)
      valid = gl_cg_filter_type(index, smooth);
#endif

#ifdef HAVE_GLSL
   if (!valid)
      valid = gl_glsl_filter_type(index, smooth);
#endif

   return valid;
}

#ifdef HAVE_FBO
static void gl_shader_scale(unsigned index, struct gl_fbo_scale *scale)
{
   scale->valid = false;

#ifdef HAVE_CG
   if (!scale->valid)
      gl_cg_shader_scale(index, scale);
#endif

#ifdef HAVE_GLSL
   if (!scale->valid)
      gl_glsl_shader_scale(index, scale);
#endif
}
#endif
///////////////////


#ifdef HAVE_FBO
static void gl_compute_fbo_geometry(gl_t *gl, unsigned width, unsigned height,
      unsigned vp_width, unsigned vp_height)
{
   unsigned last_width = width;
   unsigned last_height = height;
   unsigned last_max_width = gl->tex_w;
   unsigned last_max_height = gl->tex_h;
   // Calculate viewports for FBOs.
   for (int i = 0; i < gl->fbo_pass; i++)
   {
      switch (gl->fbo_scale[i].type_x)
      {
         case RARCH_SCALE_INPUT:
            gl->fbo_rect[i].img_width = last_width * gl->fbo_scale[i].scale_x;
            gl->fbo_rect[i].max_img_width = last_max_width * gl->fbo_scale[i].scale_x;
            break;

         case RARCH_SCALE_ABSOLUTE:
            gl->fbo_rect[i].img_width = gl->fbo_rect[i].max_img_width = gl->fbo_scale[i].abs_x;
            break;

         case RARCH_SCALE_VIEWPORT:
            gl->fbo_rect[i].img_width = gl->fbo_rect[i].max_img_width = gl->fbo_scale[i].scale_x * vp_width;
            break;

         default:
            break;
      }

      switch (gl->fbo_scale[i].type_y)
      {
         case RARCH_SCALE_INPUT:
            gl->fbo_rect[i].img_height = last_height * gl->fbo_scale[i].scale_y;
            gl->fbo_rect[i].max_img_height = last_max_height * gl->fbo_scale[i].scale_y;
            break;

         case RARCH_SCALE_ABSOLUTE:
            gl->fbo_rect[i].img_height = gl->fbo_rect[i].max_img_height = gl->fbo_scale[i].abs_y;
            break;

         case RARCH_SCALE_VIEWPORT:
            gl->fbo_rect[i].img_height = gl->fbo_rect[i].max_img_height = gl->fbo_scale[i].scale_y * vp_height;
            break;

         default:
            break;
      }

      last_width = gl->fbo_rect[i].img_width;
      last_height = gl->fbo_rect[i].img_height;
      last_max_width = gl->fbo_rect[i].max_img_width;
      last_max_height = gl->fbo_rect[i].max_img_height;
   }
}

static void gl_create_fbo_textures(gl_t *gl)
{
   glGenTextures(gl->fbo_pass, gl->fbo_texture);

   GLuint base_filt = g_settings.video.second_pass_smooth ? GL_LINEAR : GL_NEAREST;
   for (int i = 0; i < gl->fbo_pass; i++)
   {
      glBindTexture(GL_TEXTURE_2D, gl->fbo_texture[i]);

      glTexParameteri(GL_TEXTURE_2D, GL_TEXTURE_WRAP_S, gl->border_type);
      glTexParameteri(GL_TEXTURE_2D, GL_TEXTURE_WRAP_T, gl->border_type);

      GLuint filter_type = base_filt;
      bool smooth = false;
      if (gl_shader_filter_type(i + 2, &smooth))
         filter_type = smooth ? GL_LINEAR : GL_NEAREST;

      glTexParameteri(GL_TEXTURE_2D, GL_TEXTURE_MAG_FILTER, filter_type);
      glTexParameteri(GL_TEXTURE_2D, GL_TEXTURE_MIN_FILTER, filter_type);

      glTexImage2D(GL_TEXTURE_2D,
            0, RARCH_GL_INTERNAL_FORMAT32, gl->fbo_rect[i].width, gl->fbo_rect[i].height,
            0, RARCH_GL_TEXTURE_TYPE32,
            RARCH_GL_FORMAT32, NULL);
   }

   glBindTexture(GL_TEXTURE_2D, 0);
}

static bool gl_create_fbo_targets(gl_t *gl)
{
   pglGenFramebuffers(gl->fbo_pass, gl->fbo);
   for (int i = 0; i < gl->fbo_pass; i++)
   {
      pglBindFramebuffer(GL_FRAMEBUFFER, gl->fbo[i]);
      pglFramebufferTexture2D(GL_FRAMEBUFFER, GL_COLOR_ATTACHMENT0, GL_TEXTURE_2D, gl->fbo_texture[i], 0);

      GLenum status = pglCheckFramebufferStatus(GL_FRAMEBUFFER);
      if (status != GL_FRAMEBUFFER_COMPLETE)
         goto error;
   }

   return true;

error:
   pglDeleteFramebuffers(gl->fbo_pass, gl->fbo);
   RARCH_ERR("Failed to set up frame buffer objects. Multi-pass shading will not work.\n");
   return false;
}

void gl_deinit_fbo(gl_t *gl)
{
   if (gl->fbo_inited)
   {
      glDeleteTextures(gl->fbo_pass, gl->fbo_texture);
      pglDeleteFramebuffers(gl->fbo_pass, gl->fbo);
      memset(gl->fbo_texture, 0, sizeof(gl->fbo_texture));
      memset(gl->fbo, 0, sizeof(gl->fbo));
      gl->fbo_inited = false;
      gl->render_to_tex = false;
      gl->fbo_pass = 0;
   }
}

void gl_init_fbo(gl_t *gl, unsigned width, unsigned height)
{
   // No need to use FBOs.
   if (!g_settings.video.render_to_texture && gl_shader_num() == 0)
      return;

   struct gl_fbo_scale scale, scale_last;
   gl_shader_scale(1, &scale);
   gl_shader_scale(gl_shader_num(), &scale_last);

   // No need to use FBOs.
   if (gl_shader_num() == 1 && !scale.valid && !g_settings.video.render_to_texture)
      return;

   if (!load_fbo_proc(gl))
   {
      RARCH_ERR("Failed to locate FBO functions. Won't be able to use render-to-texture.\n");
      return;
   }

   gl->fbo_pass = gl_shader_num() - 1;
   if (scale_last.valid)
      gl->fbo_pass++;

   if (gl->fbo_pass <= 0)
      gl->fbo_pass = 1;

   if (!scale.valid)
   {
      scale.scale_x = g_settings.video.fbo.scale_x;
      scale.scale_y = g_settings.video.fbo.scale_y;
      scale.type_x  = scale.type_y = RARCH_SCALE_INPUT;
      scale.valid   = true;
   }

   gl->fbo_scale[0] = scale;

   for (int i = 1; i < gl->fbo_pass; i++)
   {
      gl_shader_scale(i + 1, &gl->fbo_scale[i]);

      if (!gl->fbo_scale[i].valid)
      {
         gl->fbo_scale[i].scale_x = gl->fbo_scale[i].scale_y = 1.0f;
         gl->fbo_scale[i].type_x  = gl->fbo_scale[i].type_y  = RARCH_SCALE_INPUT;
         gl->fbo_scale[i].valid   = true;
      }
   }

   gl_compute_fbo_geometry(gl, width, height, gl->win_width, gl->win_height);

   for (int i = 0; i < gl->fbo_pass; i++)
   {
      gl->fbo_rect[i].width  = next_pow2(gl->fbo_rect[i].img_width);
      gl->fbo_rect[i].height = next_pow2(gl->fbo_rect[i].img_height);
      RARCH_LOG("Creating FBO %d @ %ux%u\n", i, gl->fbo_rect[i].width, gl->fbo_rect[i].height);
   }

   gl_create_fbo_textures(gl);
   if (!gl_create_fbo_targets(gl))
   {
      glDeleteTextures(gl->fbo_pass, gl->fbo_texture);
      return;
   }

   gl->fbo_inited = true;
}
#endif

////////////

void gl_set_projection(gl_t *gl, struct gl_ortho *ortho, bool allow_rotate)
{
#ifdef RARCH_CONSOLE
   if (g_extern.console.screen.state.overscan.enable)
   {
      ortho->left = -g_extern.console.screen.overscan_amount / 2;
      ortho->right = 1 + g_extern.console.screen.overscan_amount / 2;
      ortho->bottom = -g_extern.console.screen.overscan_amount / 2;
   }
#endif

   // Calculate projection.
   math_matrix proj;
   matrix_ortho(&proj, ortho->left, ortho->right,
         ortho->bottom, ortho->top, ortho->znear, ortho->zfar);

   if (allow_rotate)
   {
      math_matrix rot;
      matrix_rotate_z(&rot, M_PI * gl->rotation / 180.0f);
      matrix_multiply(&proj, &rot, &proj);
   }

   gl->mvp = proj;
   gl_shader_set_coords(&gl->coords, &gl->mvp);
}

void gl_set_viewport(gl_t *gl, unsigned width, unsigned height, bool force_full, bool allow_rotate)
{
   unsigned x = 0, y = 0;
   struct gl_ortho ortho = {0, 1, 0, 1, -1, 1};

   if (gl->keep_aspect && !force_full)
   {
      float desired_aspect = g_settings.video.aspect_ratio;

      float device_aspect;
      if (gl->ctx_driver->translate_aspect)
         device_aspect = gl->ctx_driver->translate_aspect(width, height);
      else
         device_aspect = (float)width / height;

      float delta;

#ifdef RARCH_CONSOLE
      if (g_settings.video.aspect_ratio_idx == ASPECT_RATIO_CUSTOM)
      {
         x      = g_extern.console.screen.viewports.custom_vp.x;
         y      = g_extern.console.screen.viewports.custom_vp.y;
         width  = g_extern.console.screen.viewports.custom_vp.width;
         height = g_extern.console.screen.viewports.custom_vp.height;
      }
      else
#endif
      {
         if (fabs(device_aspect - desired_aspect) < 0.0001)
         {
            // If the aspect ratios of screen and desired aspect ratio are sufficiently equal (floating point stuff), 
            // assume they are actually equal.
         }
         else if (device_aspect > desired_aspect)
         {
            delta = (desired_aspect / device_aspect - 1.0) / 2.0 + 0.5;
            x     = (unsigned)(width * (0.5 - delta));
            width = (unsigned)(2.0 * width * delta);
         }
         else
         {
            delta  = (device_aspect / desired_aspect - 1.0) / 2.0 + 0.5;
            y      = (unsigned)(height * (0.5 - delta));
            height = (unsigned)(2.0 * height * delta);
         }
      }
   }

   glViewport(x, y, width, height);

   gl_set_projection(gl, &ortho, allow_rotate);

   gl->vp_width  = width;
   gl->vp_height = height;

   // Set last backbuffer viewport.
   if (!force_full)
   {
      gl->vp_out_width  = width;
      gl->vp_out_height = height;
   }

   //RARCH_LOG("Setting viewport @ %ux%u\n", width, height);
}

static void gl_set_rotation(void *data, unsigned rotation)
{
   struct gl_ortho ortho = {0, 1, 0, 1, -1, 1};

   gl_t *gl = (gl_t*)driver.video_data;
   gl->rotation = 90 * rotation;
   gl_set_projection(gl, &ortho, true);
}

#ifdef HAVE_FBO

static inline void gl_start_frame_fbo(gl_t *gl)
{
   glBindTexture(GL_TEXTURE_2D, gl->texture[gl->tex_index]);
   pglBindFramebuffer(GL_FRAMEBUFFER, gl->fbo[0]);
   gl->render_to_tex = true;
   gl_set_viewport(gl, gl->fbo_rect[0].img_width, gl->fbo_rect[0].img_height, true, false);

   // Need to preserve the "flipped" state when in FBO as well to have 
   // consistent texture coordinates.
   // We will "flip" it in place on last pass.
   if (gl->render_to_tex)
      gl->coords.vertex = vertexes;
}

static void gl_check_fbo_dimensions(gl_t *gl)
{
   // Check if we have to recreate our FBO textures.
   for (int i = 0; i < gl->fbo_pass; i++)
   {
      // Check proactively since we might suddently get sizes of tex_w width or tex_h height.
      if (gl->fbo_rect[i].max_img_width > gl->fbo_rect[i].width ||
            gl->fbo_rect[i].max_img_height > gl->fbo_rect[i].height)
      {
         unsigned img_width = gl->fbo_rect[i].max_img_width;
         unsigned img_height = gl->fbo_rect[i].max_img_height;
         unsigned max = img_width > img_height ? img_width : img_height;
         unsigned pow2_size = next_pow2(max);
         gl->fbo_rect[i].width = gl->fbo_rect[i].height = pow2_size;

         pglBindFramebuffer(GL_FRAMEBUFFER, gl->fbo[i]);
         glBindTexture(GL_TEXTURE_2D, gl->fbo_texture[i]);

         glTexImage2D(GL_TEXTURE_2D,
               0, RARCH_GL_INTERNAL_FORMAT32, gl->fbo_rect[i].width, gl->fbo_rect[i].height,
               0, RARCH_GL_TEXTURE_TYPE32,
               RARCH_GL_FORMAT32, NULL);

         pglFramebufferTexture2D(GL_FRAMEBUFFER, GL_COLOR_ATTACHMENT0, GL_TEXTURE_2D, gl->fbo_texture[i], 0);

         GLenum status = pglCheckFramebufferStatus(GL_FRAMEBUFFER);
         if (status != GL_FRAMEBUFFER_COMPLETE)
            RARCH_WARN("Failed to reinit FBO texture.\n");

         RARCH_LOG("Recreating FBO texture #%d: %ux%u\n", i, gl->fbo_rect[i].width, gl->fbo_rect[i].height);
      }
   }
}

static void gl_frame_fbo(gl_t *gl, const struct gl_tex_info *tex_info)
{
   GLfloat fbo_tex_coords[8] = {0.0f};

   // Render the rest of our passes.
   gl->coords.tex_coord = fbo_tex_coords;

   // It's kinda handy ... :)
   const struct gl_fbo_rect *prev_rect;
   const struct gl_fbo_rect *rect;
   struct gl_tex_info *fbo_info;

   struct gl_tex_info fbo_tex_info[MAX_SHADERS];
   unsigned fbo_tex_info_cnt = 0;

   // Calculate viewports, texture coordinates etc, and render all passes from FBOs, to another FBO.
   for (int i = 1; i < gl->fbo_pass; i++)
   {
      prev_rect = &gl->fbo_rect[i - 1];
      rect = &gl->fbo_rect[i];
      fbo_info = &fbo_tex_info[i - 1];

      GLfloat xamt = (GLfloat)prev_rect->img_width / prev_rect->width;
      GLfloat yamt = (GLfloat)prev_rect->img_height / prev_rect->height;

      set_texture_coords(fbo_tex_coords, xamt, yamt);

      fbo_info->tex = gl->fbo_texture[i - 1];
      fbo_info->input_size[0] = prev_rect->img_width;
      fbo_info->input_size[1] = prev_rect->img_height;
      fbo_info->tex_size[0] = prev_rect->width;
      fbo_info->tex_size[1] = prev_rect->height;
      memcpy(fbo_info->coord, fbo_tex_coords, sizeof(fbo_tex_coords));

      pglBindFramebuffer(GL_FRAMEBUFFER, gl->fbo[i]);
      gl_shader_use(i + 1);
      glBindTexture(GL_TEXTURE_2D, gl->fbo_texture[i - 1]);

      glClear(GL_COLOR_BUFFER_BIT);

      // Render to FBO with certain size.
      gl_set_viewport(gl, rect->img_width, rect->img_height, true, false);
      gl_shader_set_params(prev_rect->img_width, prev_rect->img_height, 
            prev_rect->width, prev_rect->height, 
            gl->vp_width, gl->vp_height, gl->frame_count, 
            tex_info, gl->prev_info, fbo_tex_info, fbo_tex_info_cnt);

      gl_shader_set_coords(&gl->coords, &gl->mvp);
      glDrawArrays(GL_TRIANGLE_STRIP, 0, 4);

      fbo_tex_info_cnt++;
   }

   // Render our last FBO texture directly to screen.
   prev_rect = &gl->fbo_rect[gl->fbo_pass - 1];
   GLfloat xamt = (GLfloat)prev_rect->img_width / prev_rect->width;
   GLfloat yamt = (GLfloat)prev_rect->img_height / prev_rect->height;

   set_texture_coords(fbo_tex_coords, xamt, yamt);

   // Render our FBO texture to back buffer.
   pglBindFramebuffer(GL_FRAMEBUFFER, 0);
   gl_shader_use(gl->fbo_pass + 1);

   glBindTexture(GL_TEXTURE_2D, gl->fbo_texture[gl->fbo_pass - 1]);

   glClear(GL_COLOR_BUFFER_BIT);
   gl->render_to_tex = false;
   gl_set_viewport(gl, gl->win_width, gl->win_height, false, true);
   gl_shader_set_params(prev_rect->img_width, prev_rect->img_height, 
         prev_rect->width, prev_rect->height, 
         gl->vp_width, gl->vp_height, gl->frame_count, 
         tex_info, gl->prev_info, fbo_tex_info, fbo_tex_info_cnt);

   gl->coords.vertex = vertex_ptr;

   gl_shader_set_coords(&gl->coords, &gl->mvp);
   glDrawArrays(GL_TRIANGLE_STRIP, 0, 4);

   gl->coords.tex_coord = gl->tex_coords;
}
#endif

static void gl_update_resize(gl_t *gl)
{
#ifdef HAVE_FBO
   if (!gl->render_to_tex)
      gl_set_viewport(gl, gl->win_width, gl->win_height, false, true);
   else
   {
      gl_check_fbo_dimensions(gl);

      // Go back to what we're supposed to do, render to FBO #0 :D
      gl_start_frame_fbo(gl);
   }
#else
   gl_set_viewport(gl, gl->win_width, gl->win_height, false, true);
#endif
}

static void gl_update_input_size(gl_t *gl, unsigned width, unsigned height, unsigned pitch)
{
   // Res change. Need to clear out texture.
   if ((width != gl->last_width[gl->tex_index] || height != gl->last_height[gl->tex_index]) && gl->empty_buf)
   {
      gl->last_width[gl->tex_index] = width;
      gl->last_height[gl->tex_index] = height;

#if defined(HAVE_PSGL)
      glBufferSubData(GL_TEXTURE_REFERENCE_BUFFER_SCE,
		      gl->tex_w * gl->tex_h * gl->tex_index * gl->base_size,
		      gl->tex_w * gl->tex_h * gl->base_size,
		      gl->empty_buf);
#else
      glPixelStorei(GL_UNPACK_ALIGNMENT, get_alignment(width * sizeof(uint32_t)));

      glTexSubImage2D(GL_TEXTURE_2D,
            0, 0, 0, gl->tex_w, gl->tex_h, gl->texture_type,
            gl->texture_fmt, gl->empty_buf);
#endif

      GLfloat xamt = (GLfloat)width / gl->tex_w;
      GLfloat yamt = (GLfloat)height / gl->tex_h;

      set_texture_coords(gl->tex_coords, xamt, yamt);
   }
   // We might have used different texture coordinates last frame. Edge case if resolution changes very rapidly.
   else if (width != gl->last_width[(gl->tex_index - 1) & TEXTURES_MASK] ||
         height != gl->last_height[(gl->tex_index - 1) & TEXTURES_MASK])
   {
      GLfloat xamt = (GLfloat)width / gl->tex_w;
      GLfloat yamt = (GLfloat)height / gl->tex_h;
      set_texture_coords(gl->tex_coords, xamt, yamt);
   }
}

// It is *much* faster (order of mangnitude on my setup) to use a custom SIMD-optimized conversion routine than letting GL do it :(
#if !defined(HAVE_PSGL) && !defined(HAVE_OPENGLES2)
static inline void gl_convert_frame_rgb16_32(gl_t *gl, void *output, const void *input, int width, int height, int in_pitch)
{
   if (width != gl->scaler.in_width || height != gl->scaler.in_height)
   {
      gl->scaler.in_width    = width;
      gl->scaler.in_height   = height;
      gl->scaler.out_width   = width;
      gl->scaler.out_height  = height;
      gl->scaler.in_fmt      = SCALER_FMT_RGB565;
      gl->scaler.out_fmt     = SCALER_FMT_ARGB8888;
      gl->scaler.scaler_type = SCALER_TYPE_POINT;
      scaler_ctx_gen_filter(&gl->scaler);
   }

   gl->scaler.in_stride  = in_pitch;
   gl->scaler.out_stride = width * sizeof(uint32_t);
   scaler_ctx_scale(&gl->scaler, output, input);
}
#endif

#if defined(HAVE_PSGL)
static inline void gl_copy_frame(gl_t *gl, const void *frame, unsigned width, unsigned height, unsigned pitch)
{
   if (!gl->fbo_inited)
      gl_set_viewport(gl, gl->win_width, gl->win_height, false, true);

   size_t buffer_addr        = gl->tex_w * gl->tex_h * gl->tex_index * gl->base_size;
   size_t buffer_stride      = gl->tex_w * gl->base_size;
   const uint8_t *frame_copy = frame;
   size_t frame_copy_size    = width * gl->base_size;

   uint8_t *buffer = (uint8_t*)glMapBuffer(GL_TEXTURE_REFERENCE_BUFFER_SCE, GL_WRITE_ONLY) + buffer_addr;
   for (unsigned h = 0; h < height; h++, buffer += buffer_stride, frame_copy += pitch)
      memcpy(buffer, frame_copy, frame_copy_size);

   glUnmapBuffer(GL_TEXTURE_REFERENCE_BUFFER_SCE);
}

static void gl_init_textures(gl_t *gl)
{
   glGenTextures(TEXTURES, gl->texture);

   for (unsigned i = 0; i < TEXTURES; i++)
   {
      glBindTexture(GL_TEXTURE_2D, gl->texture[i]);

      glTexParameteri(GL_TEXTURE_2D, GL_TEXTURE_WRAP_S, gl->border_type);
      glTexParameteri(GL_TEXTURE_2D, GL_TEXTURE_WRAP_T, gl->border_type);
      glTexParameteri(GL_TEXTURE_2D, GL_TEXTURE_MAG_FILTER, gl->tex_filter);
      glTexParameteri(GL_TEXTURE_2D, GL_TEXTURE_MIN_FILTER, gl->tex_filter);

      glTextureReferenceSCE(GL_TEXTURE_2D, 1,
            gl->tex_w, gl->tex_h, 0, 
            gl->texture_fmt,
            gl->tex_w * gl->base_size,
            gl->tex_w * gl->tex_h * i * gl->base_size);
   }
   glBindTexture(GL_TEXTURE_2D, gl->texture[gl->tex_index]);
}
#else
static inline void gl_copy_frame(gl_t *gl, const void *frame, unsigned width, unsigned height, unsigned pitch)
{
<<<<<<< HEAD
#ifdef HAVE_OPENGLES2
   // No GL_UNPACK_ROW_LENGTH ;(
   unsigned pitch_width = pitch / gl->base_size;
   if (width == pitch_width) // Happy path :D
=======
#ifdef HAVE_EGL
   if (gl->egl_images)
   {
      EGLImageKHR img = 0;
      bool new_egl = gl->ctx_driver->write_egl_image(frame, width, height, pitch, (gl->base_size == 4), gl->tex_index, &img);

      if (img == EGL_NO_IMAGE_KHR)
      {
         RARCH_ERR("[GL]: Failed to create EGL image.\n");
         return;
      }

      if (new_egl)
         pglEGLImageTargetTexture2DOES(GL_TEXTURE_2D, (GLeglImageOES)img);
   }
   else
#endif
   if (gl->base_size == 2) // ARGB1555 => ARGB8888, SIMD-style :D
>>>>>>> dd21ae58
   {
      glTexSubImage2D(GL_TEXTURE_2D,
            0, 0, 0, width, height, gl->texture_type,
            gl->texture_fmt, frame);
   }
   else // Slower path.
   {
      const uint8_t *src = (const uint8_t*)frame;
      for (unsigned h = 0; h < height; h++, src += pitch)
      {
         glTexSubImage2D(GL_TEXTURE_2D,
               0, 0, h, width, 1, gl->texture_type,
               gl->texture_fmt, src);
      }
   }
#else
   glPixelStorei(GL_UNPACK_ALIGNMENT, get_alignment(pitch));
   if (gl->base_size == 2)
   {
      // Always use 32-bit textures on desktop GL.
      gl_convert_frame_rgb16_32(gl, gl->conv_buffer, frame, width, height, pitch);
      glTexSubImage2D(GL_TEXTURE_2D,
            0, 0, 0, width, height, gl->texture_type,
            gl->texture_fmt, gl->conv_buffer);
   }
   else
   {
      glPixelStorei(GL_UNPACK_ROW_LENGTH, pitch / gl->base_size);

      glTexSubImage2D(GL_TEXTURE_2D,
            0, 0, 0, width, height, gl->texture_type,
            gl->texture_fmt, frame);

      glPixelStorei(GL_UNPACK_ROW_LENGTH, 0);
   }
#endif
}

static void gl_init_textures(gl_t *gl)
{
   glGenTextures(TEXTURES, gl->texture);
   for (unsigned i = 0; i < TEXTURES; i++)
   {
      glBindTexture(GL_TEXTURE_2D, gl->texture[i]);

      glTexParameteri(GL_TEXTURE_2D, GL_TEXTURE_WRAP_S, gl->border_type);
      glTexParameteri(GL_TEXTURE_2D, GL_TEXTURE_WRAP_T, gl->border_type);
      glTexParameteri(GL_TEXTURE_2D, GL_TEXTURE_MAG_FILTER, gl->tex_filter);
      glTexParameteri(GL_TEXTURE_2D, GL_TEXTURE_MIN_FILTER, gl->tex_filter);

      glTexImage2D(GL_TEXTURE_2D,
            0, gl->internal_fmt, gl->tex_w, gl->tex_h, 0, gl->texture_type,
            gl->texture_fmt, gl->empty_buf ? gl->empty_buf : NULL);
   }
   glBindTexture(GL_TEXTURE_2D, gl->texture[gl->tex_index]);
}
#endif

static inline void gl_next_texture_index(gl_t *gl, const struct gl_tex_info *tex_info)
{
   memmove(gl->prev_info + 1, gl->prev_info, sizeof(*tex_info) * (TEXTURES - 1));
   memcpy(&gl->prev_info[0], tex_info, sizeof(*tex_info));
   gl->tex_index = (gl->tex_index + 1) & TEXTURES_MASK;
}

static void gl_set_shader_viewport(gl_t *gl, unsigned shader)
{
   gl_shader_use(shader);
   gl_set_viewport(gl, gl->win_width, gl->win_height, false, true);
}

#ifdef HAVE_CG_MENU
static void gl_render_menu(gl_t *gl)
{
   gl_shader_use(RARCH_CG_MENU_SHADER_INDEX);
   gl_set_shader_viewport(gl, RARCH_CG_MENU_SHADER_INDEX);

   gl_shader_set_params(gl->win_width, gl->win_height, gl->win_width, 
         gl->win_height, gl->win_width, gl->win_height, gl->frame_count,
         NULL, NULL, NULL, 0);

   glActiveTexture(GL_TEXTURE0);
   glBindTexture(GL_TEXTURE_2D, gl->menu_texture_id);

   gl->coords.vertex = default_vertex_ptr;

   gl_shader_set_coords(&gl->coords, &gl->mvp);
   glDrawArrays(GL_TRIANGLE_STRIP, 0, 4); 

   glBindTexture(GL_TEXTURE_2D, gl->texture[gl->tex_index]);
}
#endif

static bool gl_frame(void *data, const void *frame, unsigned width, unsigned height, unsigned pitch, const char *msg)
{
   RARCH_PERFORMANCE_INIT(frame_run);
   RARCH_PERFORMANCE_START(frame_run);

   gl_t *gl = (gl_t*)data;

   gl_shader_use(1);
   gl->frame_count++;

   glBindTexture(GL_TEXTURE_2D, gl->texture[gl->tex_index]);

#ifdef HAVE_FBO
   // Render to texture in first pass.
   if (gl->fbo_inited)
   {
      // Recompute FBO geometry.
      // When width/height changes or window sizes change, we have to recalcuate geometry of our FBO.
      gl_compute_fbo_geometry(gl, width, height, gl->vp_out_width, gl->vp_out_height);
      gl_start_frame_fbo(gl);
   }
#endif

   if (gl->should_resize)
   {
      gl->should_resize = false;
      gl->ctx_driver->set_resize(gl->win_width, gl->win_height);

      // On resize, we might have to recreate our FBOs due to "Viewport" scale, and set a new viewport.
      gl_update_resize(gl);
   }

   if (frame) // Can be NULL for frame dupe / NULL render.
   {
      gl_update_input_size(gl, width, height, pitch);

      RARCH_PERFORMANCE_INIT(copy_frame);
      RARCH_PERFORMANCE_START(copy_frame);
      gl_copy_frame(gl, frame, width, height, pitch);
      RARCH_PERFORMANCE_STOP(copy_frame);
      RARCH_PERFORMANCE_LOG("gl_copy_frame", copy_frame);
   }

   struct gl_tex_info tex_info = {0};
   tex_info.tex           = gl->texture[gl->tex_index];
   tex_info.input_size[0] = width;
   tex_info.input_size[1] = height;
   tex_info.tex_size[0]   = gl->tex_w;
   tex_info.tex_size[1]   = gl->tex_h;

   memcpy(tex_info.coord, gl->tex_coords, sizeof(gl->tex_coords));

   glClear(GL_COLOR_BUFFER_BIT);
   gl_shader_set_params(width, height,
         gl->tex_w, gl->tex_h,
         gl->vp_width, gl->vp_height,
         gl->frame_count, 
         &tex_info, gl->prev_info, NULL, 0);

   gl_shader_set_coords(&gl->coords, &gl->mvp);
   glDrawArrays(GL_TRIANGLE_STRIP, 0, 4);

#ifdef HAVE_FBO
   if (gl->fbo_inited)
      gl_frame_fbo(gl, &tex_info);
#endif

   gl_next_texture_index(gl, &tex_info);

   if (msg)
      gl_render_msg(gl, msg);

#ifndef RARCH_CONSOLE
   gl->ctx_driver->update_window_title(false);
#endif

   RARCH_PERFORMANCE_STOP(frame_run);
   RARCH_PERFORMANCE_LOG("gl_frame", frame_run);

#ifdef RARCH_CONSOLE
   if (!gl->block_swap)
#endif
      gl->ctx_driver->swap_buffers();

#ifdef HAVE_CG_MENU
   if (gl->menu_render)
      gl_render_menu(gl);
#endif

   return true;
}

#ifndef NO_GL_FF_VERTEX
static void gl_disable_client_arrays(void)
{
   glDisableClientState(GL_VERTEX_ARRAY);
   glDisableClientState(GL_TEXTURE_COORD_ARRAY);
   glDisableClientState(GL_COLOR_ARRAY);
}
#endif

static void gl_free(void *data)
{
#ifdef RARCH_CONSOLE
   if (driver.video_data)
      return;
#endif

   gl_t *gl = (gl_t*)data;

   gl_deinit_font(gl);
   gl_shader_deinit();

#ifndef NO_GL_FF_VERTEX
   gl_disable_client_arrays();
#endif

   glDeleteTextures(TEXTURES, gl->texture);

#if defined(HAVE_PSGL)
   glBindBuffer(GL_TEXTURE_REFERENCE_BUFFER_SCE, 0);
   glDeleteBuffers(1, &gl->pbo);
#endif

#ifdef HAVE_FBO
   gl_deinit_fbo(gl);
#endif

   gl->ctx_driver->destroy();

   free(gl->empty_buf);
   free(gl->conv_buffer);

   free(gl);
}

static void gl_set_nonblock_state(void *data, bool state)
{
   gl_t *gl = (gl_t*)data;

   RARCH_LOG("GL VSync => %s\n", state ? "off" : "on");
   gl->ctx_driver->swap_interval(state ? 0 : 1);
}

static bool resolve_extensions(gl_t *gl)
{
#ifdef _WIN32
   // Win32 GL lib doesn't have some elementary functions needed.
   // Need to load dynamically :(
   if (!load_gl_proc_win32(gl))
      return false;
#endif

#ifdef NO_GL_CLAMP_TO_BORDER
   // NOTE: This will be a serious problem for some shaders.
   gl->border_type = GL_CLAMP_TO_EDGE;
#else
   gl->border_type = GL_CLAMP_TO_BORDER;
#endif

#ifdef HAVE_OPENGLES2
   if (!gl_query_extension("BGRA8888"))
   {
      RARCH_ERR("[GL]: GLES implementation does not have BGRA8888 extension.\n");
      return false;
   }
#endif

#if 0
   // Useful for debugging, but kinda obnoxious.
   const char *ext = (const char*)glGetString(GL_EXTENSIONS);
   if (ext)
      RARCH_LOG("[GL] Supported extensions: %s\n", ext);
#endif

   return true;
}


static void *gl_init(const video_info_t *video, const input_driver_t **input, void **input_data)
{
#ifdef _WIN32
   gfx_set_dwm();
#endif

#ifdef RARCH_CONSOLE
   if (driver.video_data)
      return driver.video_data;
#endif

   gl_t *gl = (gl_t*)calloc(1, sizeof(gl_t));
   if (!gl)
      return NULL;

#ifdef HAVE_OPENGLES
   gl->ctx_driver = gfx_ctx_init_first(GFX_CTX_OPENGL_ES_API);
#else
   gl->ctx_driver = gfx_ctx_init_first(GFX_CTX_OPENGL_API);
#endif
   if (!gl->ctx_driver)
   {
      free(gl);
      return NULL;
   }

   RARCH_LOG("Found GL context: %s\n", gl->ctx_driver->ident);

   gl->ctx_driver->get_video_size(&gl->full_x, &gl->full_y);
   RARCH_LOG("Detecting screen resolution %ux%u.\n", gl->full_x, gl->full_y);

   gl->ctx_driver->swap_interval(video->vsync ? 1 : 0);

   unsigned win_width  = video->width;
   unsigned win_height = video->height;
   if (video->fullscreen && (win_width == 0) && (win_height == 0))
   {
      win_width  = gl->full_x;
      win_height = gl->full_y;
   }

   if (!gl->ctx_driver->set_video_mode(win_width, win_height,
            g_settings.video.force_16bit ? 15 : 0, video->fullscreen))
   {
      free(gl);
      return NULL;
   }

#ifndef RARCH_CONSOLE
   gl->ctx_driver->update_window_title(true);
   glBlendFunc(GL_SRC_ALPHA, GL_ONE_MINUS_SRC_ALPHA);
#endif

   if (!resolve_extensions(gl))
   {
      gl->ctx_driver->destroy();
      free(gl);
      return NULL;
   }

   gl->vsync      = video->vsync;
   gl->fullscreen = video->fullscreen;
   
   // Get real known video size, which might have been altered by context.
   gl->ctx_driver->get_video_size(&gl->win_width, &gl->win_height);
   RARCH_LOG("GL: Using resolution %ux%u\n", gl->win_width, gl->win_height);

   if (gl->full_x || gl->full_y) // We got bogus from gfx_ctx_get_video_size. Replace.
   {
      gl->full_x = gl->win_width;
      gl->full_y = gl->win_height;
   }

#if defined(HAVE_CG_MENU)
   RARCH_LOG("Initializing menu shader ...\n");
   gl_cg_set_menu_shader(default_paths.menu_shader_file);
#endif

#ifdef HAVE_GLSL
   gl_glsl_set_get_proc_address(gl->ctx_driver->get_proc_address);
#endif

   if (!gl_shader_init())
   {
      RARCH_ERR("Shader init failed.\n");
      gl->ctx_driver->destroy();
      free(gl);
      return NULL;
   }

   RARCH_LOG("GL: Loaded %u program(s).\n", gl_shader_num());

#ifdef HAVE_FBO
   // Set up render to texture.
   gl_init_fbo(gl, RARCH_SCALE_BASE * video->input_scale,
         RARCH_SCALE_BASE * video->input_scale);
#endif

   gl->keep_aspect = video->force_aspect;

   // Apparently need to set viewport for passes when we aren't using FBOs.
   gl_set_shader_viewport(gl, 0);
   gl_set_shader_viewport(gl, 1);

   bool force_smooth = false;
   if (gl_shader_filter_type(1, &force_smooth))
      gl->tex_filter = force_smooth ? GL_LINEAR : GL_NEAREST;
   else
      gl->tex_filter = video->smooth ? GL_LINEAR : GL_NEAREST;

   gl->internal_fmt = video->rgb32 ? RARCH_GL_INTERNAL_FORMAT32 : RARCH_GL_INTERNAL_FORMAT16;
   gl->texture_type = video->rgb32 ? RARCH_GL_TEXTURE_TYPE32 : RARCH_GL_TEXTURE_TYPE16;
   gl->texture_fmt  = video->rgb32 ? RARCH_GL_FORMAT32 : RARCH_GL_FORMAT16;
   gl->base_size    = video->rgb32 ? sizeof(uint32_t) : sizeof(uint16_t);

#ifndef HAVE_OPENGLES
   glEnable(GL_TEXTURE_2D);
#endif

   glDisable(GL_DEPTH_TEST);
   glDisable(GL_DITHER);

   memcpy(gl->tex_coords, tex_coords, sizeof(tex_coords));
   gl->coords.vertex         = vertex_ptr;
   gl->coords.tex_coord      = gl->tex_coords;
   gl->coords.color          = white_color;
   gl->coords.lut_tex_coord  = tex_coords;
   gl_shader_set_coords(&gl->coords, &gl->mvp);

   gl->tex_w = RARCH_SCALE_BASE * video->input_scale;
   gl->tex_h = RARCH_SCALE_BASE * video->input_scale;

#if defined(HAVE_PSGL)
   glGenBuffers(1, &gl->pbo);
   glBindBuffer(GL_TEXTURE_REFERENCE_BUFFER_SCE, gl->pbo);
   glBufferData(GL_TEXTURE_REFERENCE_BUFFER_SCE,
         gl->tex_w * gl->tex_h * gl->base_size * TEXTURES, NULL, GL_STREAM_DRAW);
#endif

   // Empty buffer that we use to clear out the texture with on res change.
   gl->empty_buf = calloc(sizeof(uint32_t), gl->tex_w * gl->tex_h);

#if !defined(HAVE_PSGL)
   gl->conv_buffer = calloc(sizeof(uint32_t), gl->tex_w * gl->tex_h);
   if (!gl->conv_buffer)
   {
      gl->ctx_driver->destroy();
      free(gl);
      return NULL;
   }
#endif

   gl_init_textures(gl);

   for (unsigned i = 0; i < TEXTURES; i++)
   {
      gl->last_width[i] = gl->tex_w;
      gl->last_height[i] = gl->tex_h;
   }

   for (unsigned i = 0; i < TEXTURES; i++)
   {
      gl->prev_info[i].tex           = gl->texture[(gl->tex_index - (i + 1)) & TEXTURES_MASK];
      gl->prev_info[i].input_size[0] = gl->tex_w;
      gl->prev_info[i].tex_size[0]   = gl->tex_w;
      gl->prev_info[i].input_size[1] = gl->tex_h;
      gl->prev_info[i].tex_size[1]   = gl->tex_h;
      memcpy(gl->prev_info[i].coord, tex_coords, sizeof(tex_coords)); 
   }

   gl->ctx_driver->input_driver(input, input_data);
   gl_init_font(gl, g_settings.video.font_path, g_settings.video.font_size);

   if (!gl_check_error())
   {
      gl->ctx_driver->destroy();
      free(gl);
      return NULL;
   }

#ifdef HAVE_EGL
   gl->egl_images = load_eglimage_proc(gl) && gl->ctx_driver->init_egl_image_buffer(video);
#endif

   return gl;
}

static bool gl_alive(void *data)
{
   gl_t *gl = (gl_t*)data;
   bool quit, resize;

   gl->ctx_driver->check_window(&quit,
         &resize, &gl->win_width, &gl->win_height,
         gl->frame_count);

   if (quit)
      gl->quitting = true;
   else if (resize)
      gl->should_resize = true;

   return !gl->quitting;
}

static bool gl_focus(void *data)
{
   gl_t *gl = (gl_t*)data;
   return gl->ctx_driver->has_focus();
}

#if defined(HAVE_XML) || defined(HAVE_CG)
static bool gl_set_shader(void *data, enum rarch_shader_type type, const char *path)
{
   gl_t *gl = (gl_t*)data;

#ifdef HAVE_FBO
   gl_deinit_fbo(gl);
   glBindTexture(GL_TEXTURE_2D, gl->texture[gl->tex_index]);
#endif

   gl_shader_deinit();

   switch (type)
   {
#ifdef HAVE_XML
      case RARCH_SHADER_BSNES:
         if (!gl_glsl_init(path))
            return false;
         break;
#endif

#ifdef HAVE_CG
      case RARCH_SHADER_CG:
         if (!gl_cg_init(path))
            return false;
         break;
#endif

      default:
         RARCH_ERR("Invalid shader type in gl_set_shader().\n");
         return false;
   }

#ifdef HAVE_FBO
   // Set up render to texture again.
   gl_init_fbo(gl, gl->tex_w, gl->tex_h);
#endif

   // Apparently need to set viewport for passes when we aren't using FBOs.
   gl_set_shader_viewport(gl, 0);
   gl_set_shader_viewport(gl, 1);

   return true;
}
#endif

#ifndef NO_GL_READ_VIEWPORT
static void gl_viewport_size(void *data, unsigned *width, unsigned *height)
{
   (void)data;

   GLint vp[4];
   glGetIntegerv(GL_VIEWPORT, vp);

   *width  = vp[2];
   *height = vp[3];
}

static bool gl_read_viewport(void *data, uint8_t *buffer)
{
   (void)data;

   GLint vp[4];
   glGetIntegerv(GL_VIEWPORT, vp);

   glPixelStorei(GL_PACK_ALIGNMENT, get_alignment(vp[2]));
   glPixelStorei(GL_PACK_ROW_LENGTH, vp[2]);

   glReadPixels(vp[0], vp[1],
         vp[2], vp[3],
         GL_BGR, GL_UNSIGNED_BYTE, buffer);

   return true;
}
#endif

#ifdef RARCH_CONSOLE
static void gl_start(void)
{
   video_info_t video_info = {0};

   // Might have to supply correct values here.
   video_info.vsync = g_settings.video.vsync;
   video_info.force_aspect = false;
   video_info.smooth = g_settings.video.smooth;
   video_info.input_scale = 2;
   video_info.fullscreen = true;
   if (g_settings.video.aspect_ratio_idx == ASPECT_RATIO_CUSTOM)
   {
      video_info.width  = g_extern.console.screen.viewports.custom_vp.width;
      video_info.height = g_extern.console.screen.viewports.custom_vp.height;
   }
   driver.video_data = gl_init(&video_info, NULL, NULL);

   gl_t *gl = (gl_t*)driver.video_data;

   gl->ctx_driver->set_fbo(g_settings.video.fbo.enable);
   gl->ctx_driver->get_available_resolutions();
   if (gl->ctx_driver->menu_init)
      gl->ctx_driver->menu_init();

#ifdef HAVE_FBO
// FBO mode has to be enabled once even if FBO mode has to be 
// turned off
   if (!g_settings.video.fbo.enable)
   {
      gl->ctx_driver->apply_fbo_state_changes(FBO_DEINIT);
      gl->ctx_driver->apply_fbo_state_changes(FBO_INIT);
      gl->ctx_driver->apply_fbo_state_changes(FBO_DEINIT);
   }
#endif
}

static void gl_stop(void)
{
   void *data = driver.video_data;
   driver.video_data = NULL;
   gl_free(data);
}

static void gl_restart(void)
{
   gl_t *gl = driver.video_data;

   if (!gl)
	   return;

#ifdef RARCH_CONSOLE
   bool should_block_swap = gl->block_swap;
#endif
#ifdef HAVE_CG_MENU
   bool should_menu_render = gl->menu_render;
#endif

   gl_stop();
#ifdef HAVE_CG
   gl_cg_invalidate_context();
#endif
   gl_start();

#ifdef HAVE_CG_MENU
   gl->menu_render = should_menu_render;
#endif

   gl->frame_count = 0;

#ifdef RARCH_CONSOLE
   gl->block_swap = should_block_swap;
   SET_TIMER_EXPIRATION(gl, 30);
#endif
}

static void gl_apply_state_changes(void)
{
   gl_t *gl = (gl_t*)driver.video_data;
   gl->should_resize = true;
}

static void gl_set_aspect_ratio(void *data, unsigned aspectratio_index)
{
   (void)data;
   gl_t *gl = driver.video_data;

   if (g_settings.video.aspect_ratio_idx == ASPECT_RATIO_AUTO)
      rarch_set_auto_viewport(g_extern.frame_cache.width, g_extern.frame_cache.height);
   else if(g_settings.video.aspect_ratio_idx == ASPECT_RATIO_CORE)
      rarch_set_core_viewport();

   g_settings.video.aspect_ratio = aspectratio_lut[g_settings.video.aspect_ratio_idx].value;
   g_settings.video.force_aspect = false;
   gl->keep_aspect = true;
   gl->should_resize = true;
}

#endif

const video_driver_t video_gl = {
   gl_init,
   gl_frame,
   gl_set_nonblock_state,
   gl_alive,
   gl_focus,

#if defined(HAVE_XML) || defined(HAVE_CG)
   gl_set_shader,
#else
   NULL,
#endif

   gl_free,
   "gl",

#ifdef RARCH_CONSOLE
   gl_start,
   gl_stop,
   gl_restart,
   gl_apply_state_changes,
   gl_set_aspect_ratio,
#endif

   gl_set_rotation,

#ifndef NO_GL_READ_VIEWPORT
   gl_viewport_size,
   gl_read_viewport,
#else
   NULL,
   NULL,
#endif
};
<|MERGE_RESOLUTION|>--- conflicted
+++ resolved
@@ -935,12 +935,7 @@
 #else
 static inline void gl_copy_frame(gl_t *gl, const void *frame, unsigned width, unsigned height, unsigned pitch)
 {
-<<<<<<< HEAD
 #ifdef HAVE_OPENGLES2
-   // No GL_UNPACK_ROW_LENGTH ;(
-   unsigned pitch_width = pitch / gl->base_size;
-   if (width == pitch_width) // Happy path :D
-=======
 #ifdef HAVE_EGL
    if (gl->egl_images)
    {
@@ -958,21 +953,24 @@
    }
    else
 #endif
-   if (gl->base_size == 2) // ARGB1555 => ARGB8888, SIMD-style :D
->>>>>>> dd21ae58
-   {
-      glTexSubImage2D(GL_TEXTURE_2D,
-            0, 0, 0, width, height, gl->texture_type,
-            gl->texture_fmt, frame);
-   }
-   else // Slower path.
-   {
-      const uint8_t *src = (const uint8_t*)frame;
-      for (unsigned h = 0; h < height; h++, src += pitch)
+   {
+      // No GL_UNPACK_ROW_LENGTH ;(
+      unsigned pitch_width = pitch / gl->base_size;
+      if (width == pitch_width) // Happy path :D
       {
          glTexSubImage2D(GL_TEXTURE_2D,
-               0, 0, h, width, 1, gl->texture_type,
-               gl->texture_fmt, src);
+               0, 0, 0, width, height, gl->texture_type,
+               gl->texture_fmt, frame);
+      }
+      else // Slower path.
+      {
+         const uint8_t *src = (const uint8_t*)frame;
+         for (unsigned h = 0; h < height; h++, src += pitch)
+         {
+            glTexSubImage2D(GL_TEXTURE_2D,
+                  0, 0, h, width, 1, gl->texture_type,
+                  gl->texture_fmt, src);
+         }
       }
    }
 #else
@@ -988,7 +986,6 @@
    else
    {
       glPixelStorei(GL_UNPACK_ROW_LENGTH, pitch / gl->base_size);
-
       glTexSubImage2D(GL_TEXTURE_2D,
             0, 0, 0, width, height, gl->texture_type,
             gl->texture_fmt, frame);
