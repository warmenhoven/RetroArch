--- conflicted
+++ resolved
@@ -1871,25 +1871,21 @@
 
 void MainWindow::onRunClicked()
 {
-<<<<<<< HEAD
-#ifdef HAVE_MENU
    QHash<QString, QString> contentHash;
+  
    switch (m_currentBrowser)
    {
-   case BROWSER_TYPE_FILES:
-      contentHash = getFileContentHash(m_proxyFileModel->mapToSource(m_fileTableView->currentIndex()));
-      break;
-   case BROWSER_TYPE_PLAYLISTS:
-      contentHash = getCurrentContentHash();
-      break;
-   }
-=======
-   QHash<QString, QString> contentHash = getCurrentContentHash();
->>>>>>> aa231dca
-
+      case BROWSER_TYPE_FILES:
+         contentHash = getFileContentHash(m_proxyFileModel->mapToSource(m_fileTableView->currentIndex()));
+         break;
+      case BROWSER_TYPE_PLAYLISTS:
+         contentHash = getCurrentContentHash();
+         break;
+   }
+  
    if (contentHash.isEmpty())
       return;
-
+  
    loadContent(contentHash);
 }
 
