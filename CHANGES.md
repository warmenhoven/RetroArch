--- conflicted
+++ resolved
@@ -4,16 +4,12 @@
 - ANDROID: Provide default save / system / state / screenshot locations
 - AUDIO: Audio mixer supports MOD/S3M/XM file types now!
 - INPUT: input swap override flag (for remotes) is cleared correctly
-<<<<<<< HEAD
 - INPUT: allow specifying libretro device in remap files
 - INPUT: allow specifying analog dpad mode in remap files
 - INPUT: allow saving libretro device to remap files
 - INPUT: allow saving analog dpad mode to remap files
 - INPUT: allow removing core and game remap files from the menu
-- COMMON: Add 'Delete Core'option to Core Information menu.
-=======
 - COMMON: Add 'Delete Core' option to Core Information menu.
->>>>>>> 99a8d2ec
 - COMMON: Allow Max Timing Skew to be set to 0.
 - COMMON: Change the "content dir" behavior so it works on either a flag or an empty directory setting, now platform drivers can provide defaults for save / system / state / screenshot dirs and still allow the content dir functionality, these settings are under settings / saving and flagged as advanced
 - LOCALIZATION: Update Russian translation
